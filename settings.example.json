{
    "development": {
<<<<<<< HEAD
        "namespace": "UNISWAPV2-stg-1",
        "core_api": {
            "auth": {
                "enabled": true,
                "header_key": "X-API-KEY"
            },
            "public_rate_limit": "100000000/day;20000/minute;2500/second"
        },
        "chain_id": 1,
=======
        "namespace": "staging",
>>>>>>> 34a6dd69
        "instance_id": "generated-uuid",
        "chain_id": 5,
        "uniswap_contract_abis":{
            "factory":"./abis/IUniswapV2Factory.json",
            "router":"./abis/UniswapV2Router.json",
            "pair_contract":"./abis/UniswapV2Pair.json",
            "erc20":"./abis/IERC20.json",
            "trade_events":"./abis/UniswapTradeEvents.json"
        },
        "contract_addresses": {
            "iuniswap_v2_factory": "0x5757371414417b8C6CAad45bAeF941aBc7d3Ab32",
            "iuniswap_v2_router": "0xa5E0829CaCEd8fFDD4De3c43696c57F7D7A678ff",
            "USDT": "0xc2132d05d31c914a87c6611c10748aeb04b58e8f",
            "DAI": "0x8f3cf7ad23cd3cadbd9735aff958023239c6a063",
            "USDC": "0x2791bca1f2de4661ed88a30c99a7a9449aa84174",
            "WETH": "0x7ceb23fd6bc0add59e62ac25578270cff1b9f619",
            "WETH-USDT": "0xf6422b997c7f54d1c6a6e103bcb1499eea0a7046",
            "FRAX": "0x853d955aCEf822Db058eb8505911ED77F175b99e",
            "SYN": "0x0f2D719407FdBeFF09D87557AbB7232601FD9F29",
            "FEI": "0x956F47F50A910163D8BF957Cf5846D573E7f87CA",
            "agEUR": "0x1a7e4e63778B4f12a199C062f3eFdD288afCBce8",
            "DAI_WETH_PAIR": "0xa478c2975ab1ea89e8196811f51a7b7ade33eb11",
            "USDC_WETH_PAIR": "0xb4e16d0168e52d35cacd2c6185b44281ec28c9dc",
            "USDT_WETH_PAIR": "0x0d4a11d5eeaac28ec3f61d100daf4d40471f1852"
        },
        "uniswap_v2_whitelist": [
            "0xc02aaa39b223fe8d0a0e5c4f27ead9083c756cc2",
            "0x6b175474e89094c44da98b954eedeac495271d0f",
            "0xa0b86991c6218b36c1d19d4a2e9eb0ce3606eb48",
            "0xdac17f958d2ee523a2206206994597c13d831ec7",
            "0x0000000000085d4780b73119b644ae5ecd22b376",
            "0x5d3a536e4d6dbd6114cc1ead35777bab948e3643",
            "0x39aa39c021dfbae8fac545936693ac917d5e7563",
            "0x86fadb80d8d2cff3c3680819e4da99c10232ba0f",
            "0x57ab1ec28d129707052df4df418d58a2d46d5f51",
            "0x9f8f72aa9304c8b593d555f12ef6589cc3a579a2",
            "0xc00e94cb662c3520282e6f5717214004a7f26888",
            "0x514910771af9ca656af840dff83e8264ecf986ca",
            "0x960b236a07cf122663c4303350609a66a7b288c0",
            "0xc011a73ee8576fb46f5e1c5751ca3b9fe0af2a6f",
            "0x0bc529c00c6401aef6d220be8c6ea1667f6ad93e",
            "0xdf5e0e81dff6faf3a7e52ba697820c5e32d806a8",
            "0x853d955acef822db058eb8505911ed77f175b99e",
            "0xa47c8bf37f92abed4a126bda807a7b7498661acd",
            "0x1f9840a85d5af5bf1d1762f925bdaddc4201f984",
            "0x2260fac5e5542a773aa44fbcfedf7c193bc2c599",
            "0x956f47f50a910163d8bf957cf5846d573e7f87ca"
        ],
        "ipfs_url": "/ip4/172.31.29.63/tcp/5001",
        "uniswap_functions": {
            "retrial_attempts": 5
        },
        "rpc": {
            "full_nodes": [
                {
                  "url": "https://rpc-public-bck.maticvigil.com/v1/****",
                  "rate_limit": "100000000/day;20000/minute;2500/second"
                },
                {
                  "url": "https://rpc-mainnet.maticvigil.com/v1/****",
                  "rate_limit": "100000000/day;20000/minute;2500/second"
                }
            ],
            "archive_nodes": [
                {
                  "url": "https://dimensional-floral-water.matic.discover.quiknode.pro/****/",
                  "rate_limit": "10000000/month;2304000/day;1600/minute;25/second"
                }
            ],
            "force_archive_blocks": 100,
            "retry": 1,
            "request_time_out": 5
        },
        "rlimit": {
            "file_descriptors": 2048
        },
        "timeouts": {
            "basic": 5,
            "archival": 180,
            "connection_init": 2
        },
        "module_queues_config":{
            "pair_total_reserves": {
              "num_instances": 16
            }
        },
        "epoch": {
            "height": 10,
            "head_offset": 2,
            "block_time": 2
        },
        "rabbitmq": {
            "user": "guest",
            "password": "guest",
            "host": "localhost",
            "port": 5672,
            "setup": {
                "core": {
                    "exchange": "powerloom-backend"
                },
                "callbacks": {
                    "exchange": "powerloom-backend-callbacks",
                    "path": "callback_modules/",
                    "config": "module_queues_config.json"
                }
            }
        },
        "zookeeper": {
            "host": "127.0.0.1",
            "port": "2181",
            "user": "guest",
            "password": "guest"
        },
        "host": "127.0.0.1",
        "port": 9002,
        "audit_protocol_engine": {
            "url": "http://localhost:9000",
            "consensus_url": "http://localhost:9099",
            "retry": 5,
            "skip_anchor_proof":true
        },
        "redis": {
            "host": "127.0.0.1",
            "port": 6379,
            "db": 0,
            "password": null,
            "ssl": false,
            "cluster_mode": false
        },
        "redis_reader": {
            "host": "127.0.0.1",
            "port": 6379,
            "db": 0,
            "password": null
        },
        "webhook_listener": {
            "host": "127.0.0.1",
            "port": 9090,
            "root": "https://pooler-callback.com",
            "commit_confirmation_callback_path": "commit_confirm"
        },
        "logging_server":{
            "host":"localhost",
            "port": 9020
        }
      },
      "testing": {
        "is_testing_env": true,
        "namespace": "UNISWAPV2-stg-1",
        "chain_id": 1,
        "uniswap_contract_abis":{
            "factory":"./abis/IUniswapV2Factory.json",
            "router":"./abis/UniswapV2Router.json",
            "pair_contract":"./abis/UniswapV2Pair.json",
            "erc20":"./abis/IERC20.json",
            "trade_events":"./abis/UniswapTradeEvents.json"
        },
        "contract_addresses": {
            "iuniswap_v2_factory": "0x5757371414417b8C6CAad45bAeF941aBc7d3Ab32",
            "iuniswap_v2_router": "0xa5E0829CaCEd8fFDD4De3c43696c57F7D7A678ff",
            "USDT": "0xc2132d05d31c914a87c6611c10748aeb04b58e8f",
            "DAI": "0x8f3cf7ad23cd3cadbd9735aff958023239c6a063",
            "USDC": "0x2791bca1f2de4661ed88a30c99a7a9449aa84174",
            "WETH": "0x7ceb23fd6bc0add59e62ac25578270cff1b9f619",
            "WETH-USDT": "0xf6422b997c7f54d1c6a6e103bcb1499eea0a7046",
            "FRAX": "0x853d955aCEf822Db058eb8505911ED77F175b99e",
            "SYN": "0x0f2D719407FdBeFF09D87557AbB7232601FD9F29",
            "FEI": "0x956F47F50A910163D8BF957Cf5846D573E7f87CA",
            "agEUR": "0x1a7e4e63778B4f12a199C062f3eFdD288afCBce8",
            "DAI_WETH_PAIR": "0xa478c2975ab1ea89e8196811f51a7b7ade33eb11",
            "USDC_WETH_PAIR": "0xb4e16d0168e52d35cacd2c6185b44281ec28c9dc",
            "USDT_WETH_PAIR": "0x0d4a11d5eeaac28ec3f61d100daf4d40471f1852"
        },
        "uniswap_v2_whitelist": [
            "0xc02aaa39b223fe8d0a0e5c4f27ead9083c756cc2",
            "0x6b175474e89094c44da98b954eedeac495271d0f",
            "0xa0b86991c6218b36c1d19d4a2e9eb0ce3606eb48",
            "0xdac17f958d2ee523a2206206994597c13d831ec7",
            "0x0000000000085d4780b73119b644ae5ecd22b376",
            "0x5d3a536e4d6dbd6114cc1ead35777bab948e3643",
            "0x39aa39c021dfbae8fac545936693ac917d5e7563",
            "0x86fadb80d8d2cff3c3680819e4da99c10232ba0f",
            "0x57ab1ec28d129707052df4df418d58a2d46d5f51",
            "0x9f8f72aa9304c8b593d555f12ef6589cc3a579a2",
            "0xc00e94cb662c3520282e6f5717214004a7f26888",
            "0x514910771af9ca656af840dff83e8264ecf986ca",
            "0x960b236a07cf122663c4303350609a66a7b288c0",
            "0xc011a73ee8576fb46f5e1c5751ca3b9fe0af2a6f",
            "0x0bc529c00c6401aef6d220be8c6ea1667f6ad93e",
            "0xdf5e0e81dff6faf3a7e52ba697820c5e32d806a8",
            "0x853d955acef822db058eb8505911ed77f175b99e",
            "0xa47c8bf37f92abed4a126bda807a7b7498661acd",
            "0x1f9840a85d5af5bf1d1762f925bdaddc4201f984",
            "0x2260fac5e5542a773aa44fbcfedf7c193bc2c599",
            "0x956f47f50a910163d8bf957cf5846d573e7f87ca"
        ],
        "ipfs_url": "/ip4/172.31.29.63/tcp/5001",
        "uniswap_functions": {
            "retrial_attempts": 5
        },
        "rpc": {
            "full_nodes": [
                {
                  "url": "https://rpc-public-bck.maticvigil.com/v1/****",
                  "rate_limit": "100000000/day;20000/minute;2500/second"
                },
                {
                  "url": "https://rpc-mainnet.maticvigil.com/v1/****",
                  "rate_limit": "100000000/day;20000/minute;2500/second"
                }
            ],
            "archive_nodes": [
                {
                  "url": "https://dimensional-floral-water.matic.discover.quiknode.pro/****/",
                  "rate_limit": "10000000/month;2304000/day;1600/minute;25/second"
                }
            ],
            "force_archive_blocks": 100,
            "retry": 1,
            "request_time_out": 5
        },
        "rlimit": {
            "file_descriptors": 2048
        },
        "timeouts": {
            "basic": 5,
            "archival": 180,
            "connection_init": 2
        },
        "module_queues_config":{
            "pair_total_reserves": {
              "num_instances": 16
            }
        },
        "epoch": {
            "height": 10,
            "head_offset": 2,
            "block_time": 2
        },
        "rabbitmq": {
            "user": "guest",
            "password": "guest",
            "host": "localhost",
            "port": 5672,
            "setup": {
                "core": {
                    "exchange": "powerloom-backend"
                },
                "callbacks": {
                    "exchange": "powerloom-backend-callbacks",
                    "path": "callback_modules/",
                    "config": "module_queues_config.json"
                }
            }
        },
        "zookeeper": {
            "host": "127.0.0.1",
            "port": "2181",
            "user": "guest",
            "password": "guest"
        },
        "host": "127.0.0.1",
        "port": 9002,
        "audit_protocol_engine": {
            "url": "http://localhost:9000",
            "retry": 5,
            "skip_anchor_proof":true
        },
        "redis": {
            "host": "127.0.0.1",
            "port": 6379,
            "db": 6,
            "password": null,
            "ssl": false,
            "cluster_mode": false
        },
        "redis_reader": {
            "host": "127.0.0.1",
            "port": 6379,
            "db": 6,
            "password": null
        },
        "webhook_listener": {
            "host": "127.0.0.1",
            "port": 9090,
            "root": "https://pooler-callback.com",
            "commit_confirmation_callback_path": "commit_confirm"
        },
        "logging_server":{
            "host":"localhost",
            "port": 9020
        }
    }
  }<|MERGE_RESOLUTION|>--- conflicted
+++ resolved
@@ -1,6 +1,5 @@
 {
     "development": {
-<<<<<<< HEAD
         "namespace": "UNISWAPV2-stg-1",
         "core_api": {
             "auth": {
@@ -10,9 +9,8 @@
             "public_rate_limit": "100000000/day;20000/minute;2500/second"
         },
         "chain_id": 1,
-=======
-        "namespace": "staging",
->>>>>>> 34a6dd69
+        "instance_id": "generated-uuid",
+        "chain_id": 5,
         "instance_id": "generated-uuid",
         "chain_id": 5,
         "uniswap_contract_abis":{
