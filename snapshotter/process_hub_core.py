--- conflicted
+++ resolved
@@ -37,7 +37,9 @@
 from snapshotter.utils.models.data_models import SnapshotterReportState
 from snapshotter.utils.models.message_models import ProcessHubCommand
 from snapshotter.utils.rabbitmq_helpers import RabbitmqSelectLoopInteractor
-from snapshotter.utils.redis.redis_conn import provide_async_redis_conn, provide_redis_conn, provide_redis_conn_repsawning_thread
+from snapshotter.utils.redis.redis_conn import provide_async_redis_conn
+from snapshotter.utils.redis.redis_conn import provide_redis_conn
+from snapshotter.utils.redis.redis_conn import provide_redis_conn_repsawning_thread
 from snapshotter.utils.redis.redis_conn import REDIS_CONN_CONF
 from snapshotter.utils.redis.redis_keys import process_hub_core_start_timestamp
 from snapshotter.utils.rpc import RpcHelper
@@ -152,15 +154,14 @@
 
     @provide_redis_conn_repsawning_thread
     def internal_state_reporter(self, redis_conn: redis.Redis = None):
-<<<<<<< HEAD
+        """
+        Internal state reporter function that periodically reports the state of spawned processes to Redis
+        and pings a reporting service.
+
+        Args:
+            redis_conn (redis.Redis, optional): Redis connection object. Defaults to None.
+        """
         while not self._thread_shutdown_event.wait(timeout=1):
-=======
-        """
-        This method reports the internal state of the process hub core to Redis and pings the reporting service.
-        It also performs a health check on epoch processing and sends a failure notification if necessary.
-        """
-        while not self._thread_shutdown_event.wait(timeout=2):
->>>>>>> 4226ca57
             proc_id_map = dict()
             for k, v in self._spawned_processes_map.items():
                 if v:
