import asyncio
import hashlib
import sys
from functools import wraps

import web3.datastructures

from snapshotter.settings.config import settings
from snapshotter.utils.default_logger import logger
from snapshotter.utils.models.message_models import EpochBase

# setup logging
logger = logger.bind(module='Powerloom|HelperFunctions')


def cleanup_proc_hub_children(fn):
    """
    A decorator that wraps a function and handles cleanup of any child processes
    spawned by the function in case of an exception.

    Args:
        fn (function): The function to be wrapped.

    Returns:
        function: The wrapped function.
    """
    @wraps(fn)
    def wrapper(self, *args, **kwargs):
        try:
            fn(self, *args, **kwargs)
            logger.info('Finished running process hub core...')
        except Exception as e:
            logger.opt(exception=True).error(
                'Received an exception on process hub core run(): {}',
                e,
            )
            # logger.error('Initiating kill children....')
            # # silently kill all children
            # procs = psutil.Process().children()
            # for p in procs:
            #     p.terminate()
            # gone, alive = psutil.wait_procs(procs, timeout=3)
            # for p in alive:
            #     logger.error(f'killing process: {p.name()}')
            #     p.kill()
            self._kill_all_children()
            logger.error('Finished waiting for all children...now can exit.')
        finally:
            logger.error('Finished waiting for all children...now can exit.')
            self._reporter_thread.join()
            sys.exit(0)
            # sys.exit(0)
    return wrapper


def acquire_threading_semaphore(fn):
    """
    A decorator function that acquires a threading semaphore before executing the decorated function and releases it after execution.

    Args:
        fn (function): The function to be decorated.

    Returns:
        function: The decorated function.
    """
    @wraps(fn)
    def semaphore_wrapper(*args, **kwargs):
        semaphore = kwargs['semaphore']

        logger.debug('Acquiring threading semaphore')
        semaphore.acquire()
        try:
            resp = fn(*args, **kwargs)
        except Exception:
            raise
        finally:
            semaphore.release()

        return resp

    return semaphore_wrapper


def preloading_entry_exit_logger(fn):
    """
    Decorator function to log entry and exit of preloading worker functions.

    Args:
        fn (Callable): The function to be decorated.

    Returns:
        Callable: The decorated function.
    """
    @wraps(fn)
    async def wrapper(self, *args, **kwargs):
        epoch: EpochBase = kwargs['epoch']
        try:
            await fn(self, *args, **kwargs)
            logger.info('Finished running preloader {}...', self.__class__.__name__)
        except asyncio.CancelledError:
            self._logger.error('Cancelled preloader worker {} for epoch {}', self.__class__.__name__, epoch.epochId)
            raise asyncio.CancelledError
        except Exception as e:
            self._logger.opt(exception=settings.logs.trace_enabled).error(
                'Exception while running preloader worker {} for epoch {}, Error: {}',
                self.__class__.__name__,
                epoch.epochId,
                e,
            )
            raise e
    return wrapper


async def as_completed_async(futures):
    """
    A coroutine that iterates over given futures and yields their results as they complete.

    Args:
        futures (List[asyncio.Future]): A list of asyncio.Future objects.

    Yields:
        The result of each completed future as it completes.
    """
    loop = asyncio.get_event_loop()
    wrappers = []
    for fut in futures:
        assert isinstance(fut, asyncio.Future)  # we need Future or Task
        # Wrap the future in one that completes when the original does,
        # and whose result is the original future object.
        wrapper = loop.create_future()
        fut.add_done_callback(wrapper.set_result)
        wrappers.append(wrapper)

    for next_completed in asyncio.as_completed(wrappers):
        # awaiting next_completed will dereference the wrapper and get
        # the original future (which we know has completed), so we can
        # just yield that
        yield await next_completed


def attribute_dict_to_dict(dictToParse: web3.datastructures.AttributeDict):
    """
    Converts an AttributeDict object to a regular dictionary object.

    Args:
        dictToParse (web3.datastructures.AttributeDict): The AttributeDict object to be converted.

    Returns:
        dict: The converted dictionary object.
    """
    # convert any 'AttributeDict' type found to 'dict'
    parsedDict = dict(dictToParse)
    for key, val in parsedDict.items():
        if 'list' in str(type(val)):
            parsedDict[key] = [_parse_value(x) for x in val]
        else:
            parsedDict[key] = _parse_value(val)
    return parsedDict


def _parse_value(val):
    """
    Parses the given value and returns a string representation of it.
    If the value is a nested dictionary, it is converted to a regular dictionary.
    If the value is of type 'HexBytes', it is converted to a string.

    Args:
        val: The value to be parsed.

    Returns:
        A string representation of the given value.
    """
    # check for nested dict structures to iterate through
    if 'dict' in str(type(val)).lower():
        return attribute_dict_to_dict(val)
    # convert 'HexBytes' type to 'str'
    elif 'HexBytes' in str(type(val)):
        return val.hex()
    else:
        return val


<<<<<<< HEAD
def aiorwlock_aqcuire_release(fn):
    """
    A decorator that wraps a function and handles cleanup of any child processes
    spawned by the function in case of an exception.

    Args:
        fn (function): The function to be wrapped.

    Returns:
        function: The wrapped function.
    """
    @wraps(fn)
    async def wrapper(self, *args, **kwargs):
        self._logger.info(
            'Using signer {} for submission task. Acquiring lock', self._signer_address,
        )
        await self._rwlock.writer_lock.acquire()
        self._logger.info(
            'Using signer {} for submission task. Acquired lock', self._signer_address,
        )
        # self._logger.debug('Wrapping fn: {}', fn.__name__)
        try:
            # including the retry calls
            return await fn(self, *args, **kwargs)

        except Exception as e:
            self._logger.opt(exception=True).error(
                'Error in using signer {} for submission task: {}', self._signer_address, e,
            )
            # nothing to do here
            pass
        finally:
            try:
                self._rwlock.writer_lock.release()
            except Exception as e:
                logger.trace(
                    'Error releasing rwlock: {}. But moving on regardless... | Context: '
                    'Using signer {} for submission task: {}.', e, self._signer_address, kwargs,
                )
    return wrapper
=======
def gen_single_type_project_id(task_type, project_id):
    """
    Generates a project ID for a single task type and epoch.

    Args:
        task_type (str): The task type.
        epoch (Epoch): The epoch object.

    Returns:
        str: The generated project ID.
    """
    data_source = project_id.split(':')[-2]
    project_id = f'{task_type}:{data_source}:{settings.namespace}'
    return project_id


def gen_multiple_type_project_id(task_type, underlying_project_ids):
    """
    Generates a unique project ID based on the task type and epoch messages.

    Args:
        task_type (str): The type of task.
        epoch (Epoch): The epoch object containing messages.

    Returns:
        str: The generated project ID.
    """
    unique_project_id = ''.join(sorted(underlying_project_ids))

    project_hash = hashlib.sha3_256(unique_project_id.encode()).hexdigest()

    project_id = f'{task_type}:{project_hash}:{settings.namespace}'
    return project_id
>>>>>>> 693cf311
<|MERGE_RESOLUTION|>--- conflicted
+++ resolved
@@ -180,7 +180,6 @@
         return val
 
 
-<<<<<<< HEAD
 def aiorwlock_aqcuire_release(fn):
     """
     A decorator that wraps a function and handles cleanup of any child processes
@@ -221,7 +220,7 @@
                     'Using signer {} for submission task: {}.', e, self._signer_address, kwargs,
                 )
     return wrapper
-=======
+
 def gen_single_type_project_id(task_type, project_id):
     """
     Generates a project ID for a single task type and epoch.
@@ -254,5 +253,4 @@
     project_hash = hashlib.sha3_256(unique_project_id.encode()).hexdigest()
 
     project_id = f'{task_type}:{project_hash}:{settings.namespace}'
-    return project_id
->>>>>>> 693cf311
+    return project_id