import asyncio
import hashlib
import sys
from functools import wraps

import web3.datastructures

from snapshotter.settings.config import settings
from snapshotter.utils.default_logger import logger
from snapshotter.utils.models.message_models import EpochBase

# setup logging
logger = logger.bind(module='Powerloom|HelperFunctions')


def cleanup_proc_hub_children(fn):
    """
    A decorator that wraps a function and handles cleanup of any child processes
    spawned by the function in case of an exception.

    Args:
        fn (function): The function to be wrapped.

    Returns:
        function: The wrapped function.
    """
    @wraps(fn)
    def wrapper(self, *args, **kwargs):
        try:
            fn(self, *args, **kwargs)
            logger.info('Finished running process hub core...')
        except Exception as e:
            logger.opt(exception=True).error(
                'Received an exception on process hub core run(): {}',
                e,
            )
            # logger.error('Initiating kill children....')
            # # silently kill all children
            # procs = psutil.Process().children()
            # for p in procs:
            #     p.terminate()
            # gone, alive = psutil.wait_procs(procs, timeout=3)
            # for p in alive:
            #     logger.error(f'killing process: {p.name()}')
            #     p.kill()
            self._kill_all_children()
            logger.error('Finished waiting for all children...now can exit.')
        finally:
            logger.error('Finished waiting for all children...now can exit.')
            self._reporter_thread.join()
            sys.exit(0)
            # sys.exit(0)
    return wrapper


def acquire_threading_semaphore(fn):
    """
    A decorator function that acquires a threading semaphore before executing the decorated function and releases it after execution.

    Args:
        fn (function): The function to be decorated.

    Returns:
        function: The decorated function.
    """
    @wraps(fn)
    def semaphore_wrapper(*args, **kwargs):
        semaphore = kwargs['semaphore']

        logger.debug('Acquiring threading semaphore')
        semaphore.acquire()
        try:
            resp = fn(*args, **kwargs)
        except Exception:
            raise
        finally:
            semaphore.release()

        return resp

    return semaphore_wrapper


def preloading_entry_exit_logger(fn):
    """
    Decorator function to log entry and exit of preloading worker functions.

    Args:
        fn (Callable): The function to be decorated.

    Returns:
        Callable: The decorated function.
    """
    @wraps(fn)
    async def wrapper(self, *args, **kwargs):
        epoch: EpochBase = kwargs['epoch']
        try:
            await fn(self, *args, **kwargs)
            logger.info('Finished running preloader {}...', self.__class__.__name__)
        except asyncio.CancelledError:
            self._logger.error('Cancelled preloader worker {} for epoch {}', self.__class__.__name__, epoch.epochId)
            raise asyncio.CancelledError
        except Exception as e:
            self._logger.opt(exception=settings.logs.trace_enabled).error(
                'Exception while running preloader worker {} for epoch {}, Error: {}',
                self.__class__.__name__,
                epoch.epochId,
                e,
            )
            raise e
    return wrapper


async def as_completed_async(futures):
    """
    A coroutine that iterates over given futures and yields their results as they complete.

    Args:
        futures (List[asyncio.Future]): A list of asyncio.Future objects.

    Yields:
        The result of each completed future as it completes.
    """
    loop = asyncio.get_event_loop()
    wrappers = []
    for fut in futures:
        assert isinstance(fut, asyncio.Future)  # we need Future or Task
        # Wrap the future in one that completes when the original does,
        # and whose result is the original future object.
        wrapper = loop.create_future()
        fut.add_done_callback(wrapper.set_result)
        wrappers.append(wrapper)

    for next_completed in asyncio.as_completed(wrappers):
        # awaiting next_completed will dereference the wrapper and get
        # the original future (which we know has completed), so we can
        # just yield that
        yield await next_completed


def attribute_dict_to_dict(dictToParse: web3.datastructures.AttributeDict):
    """
    Converts an AttributeDict object to a regular dictionary object.

    Args:
        dictToParse (web3.datastructures.AttributeDict): The AttributeDict object to be converted.

    Returns:
        dict: The converted dictionary object.
    """
    # convert any 'AttributeDict' type found to 'dict'
    parsedDict = dict(dictToParse)
    for key, val in parsedDict.items():
        if 'list' in str(type(val)):
            parsedDict[key] = [_parse_value(x) for x in val]
        else:
            parsedDict[key] = _parse_value(val)
    return parsedDict


def _parse_value(val):
    """
    Parses the given value and returns a string representation of it.
    If the value is a nested dictionary, it is converted to a regular dictionary.
    If the value is of type 'HexBytes', it is converted to a string.

    Args:
        val: The value to be parsed.

    Returns:
        A string representation of the given value.
    """
    # check for nested dict structures to iterate through
    if 'dict' in str(type(val)).lower():
        return attribute_dict_to_dict(val)
    # convert 'HexBytes' type to 'str'
    elif 'HexBytes' in str(type(val)):
        return val.hex()
    else:
        return val


<<<<<<< HEAD
def gen_single_type_project_id(task_type, project_id):
    """
    Generates a project ID for a single task type and epoch.

    Args:
        task_type (str): The task type.
        epoch (Epoch): The epoch object.

    Returns:
        str: The generated project ID.
    """
    data_source = project_id.split(':')[-2]
    project_id = f'{task_type}:{data_source}:{settings.namespace}'
    return project_id


def gen_multiple_type_project_id(task_type, underlying_project_ids):
    """
    Generates a unique project ID based on the task type and epoch messages.

    Args:
        task_type (str): The type of task.
        epoch (Epoch): The epoch object containing messages.

    Returns:
        str: The generated project ID.
    """
    unique_project_id = ''.join(sorted(underlying_project_ids))

    project_hash = hashlib.sha3_256(unique_project_id.encode()).hexdigest()

    project_id = f'{task_type}:{project_hash}:{settings.namespace}'
    return project_id
=======
def aiorwlock_aqcuire_release(fn):
    """
    A decorator that wraps a function and handles cleanup of any child processes
    spawned by the function in case of an exception.

    Args:
        fn (function): The function to be wrapped.

    Returns:
        function: The wrapped function.
    """
    @wraps(fn)
    async def wrapper(self, *args, **kwargs):
        self._logger.info(
            'Using signer {} for submission task. Acquiring lock', self._signer_address,
        )
        await self._rwlock.writer_lock.acquire()
        self._logger.info(
            'Using signer {} for submission task. Acquired lock', self._signer_address,
        )
        # self._logger.debug('Wrapping fn: {}', fn.__name__)
        try:
            # including the retry calls
            await fn(self, *args, **kwargs)

        except Exception as e:
            self._logger.opt(exception=True).error(
                'Error in using signer {} for submission task: {}', self._signer_address, e,
            )
            # nothing to do here
            pass
        finally:
            try:
                self._rwlock.writer_lock.release()
            except Exception as e:
                logger.trace(
                    'Error releasing rwlock: {}. But moving on regardless... | Context: '
                    'Using signer {} for submission task: {}.', e, self._signer_address, kwargs,
                )
    return wrapper
>>>>>>> edd88bdc
<|MERGE_RESOLUTION|>--- conflicted
+++ resolved
@@ -180,7 +180,6 @@
         return val
 
 
-<<<<<<< HEAD
 def gen_single_type_project_id(task_type, project_id):
     """
     Generates a project ID for a single task type and epoch.
@@ -214,7 +213,8 @@
 
     project_id = f'{task_type}:{project_hash}:{settings.namespace}'
     return project_id
-=======
+
+
 def aiorwlock_aqcuire_release(fn):
     """
     A decorator that wraps a function and handles cleanup of any child processes
@@ -254,5 +254,4 @@
                     'Error releasing rwlock: {}. But moving on regardless... | Context: '
                     'Using signer {} for submission task: {}.', e, self._signer_address, kwargs,
                 )
-    return wrapper
->>>>>>> edd88bdc
+    return wrapper