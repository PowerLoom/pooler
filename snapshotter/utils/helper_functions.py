--- conflicted
+++ resolved
@@ -200,60 +200,15 @@
         )
         # self._logger.debug('Wrapping fn: {}', fn.__name__)
         try:
-<<<<<<< HEAD
             # including the retry calls
             await fn(self, *args, **kwargs)
 
-=======
-            tx_hash = await fn(self, *args, **kwargs)  # including the retry calls
-
-            self._signer.nonce += 1
-            self._logger.info('Using signer {} for submission task. Incremented nonce {}', self._signer.address, self._signer.nonce)
-            try:
-                self._signer.nonce_lock.writer_lock.release()
-            except Exception as e:
-                logger.error('Error releasing rwlock: {}. But moving on regardless... | Context: '
-                             'Using signer {} for submission task. Acquiring lock', e, self._signer.address)
->>>>>>> b1c14d97
         except Exception as e:
             self._logger.opt(exception=True).error(
                 'Error in using signer {} for submission task: {}', self._signer_address, e,
             )
             # nothing to do here
-<<<<<<< HEAD
             pass
-=======
-            self._logger.opt(exception=True).error(
-                f'Exception: {e}, Nonce: {self._signer.nonce}, Pending Nonces: {self.pending_nonces._queue}'
-            )
-
-        else:
-            if not tx_hash:
-                self._logger.info('tx_hash is None for submission task')
-                await self.pending_nonces.put(self._signer.nonce - 1)
-                self._logger.info('Using signer {} for submission task. Put nonce {} back in queue', self._signer.address, self._signer.nonce - 1)
-                self._logger.info("Self.pending_nonces: {}", self.pending_nonces)
-            else:
-                try:
-                    receipt = await self._w3.eth.wait_for_transaction_receipt(tx_hash, timeout=20)
-                    if receipt['status'] == 0:
-                        self._logger.info(
-                            'tx_hash: {} failed to gather success receipt after 20 seconds, receipt: {} | '
-                            'Context: Using signer {} for submission task',
-                            tx_hash, receipt, self._signer.address,
-                        )
-                    else:
-                        self._logger.info(
-                            'tx_hash: {} succeeded for submission task', tx_hash,
-                        )
-                except Exception as e:
-                    self._logger.error(
-                        'tx_hash: {} failed to gather receipt after 20 seconds, error: {} | '
-                        'Context: Using signer {} for submission task',
-                        tx_hash, e, self._signer.address
-                    )
-                    await self.pending_nonces.put(self._signer.nonce - 1)
->>>>>>> b1c14d97
         finally:
             try:
                 self._rwlock.writer_lock.release()
