import asyncio
from enum import Enum
from typing import Any
from typing import Dict
from typing import List
from typing import Optional
from typing import Union

import aiorwlock
from pydantic import BaseModel

from snapshotter.utils.callback_helpers import GenericPreloader


class ProcessorWorkerDetails(BaseModel):
    unique_name: str
    pid: Union[None, int] = None


class PreloaderAsyncFutureDetails(BaseModel):
    obj: GenericPreloader
    future: asyncio.Task

    class Config:
        arbitrary_types_allowed = True


class SnapshotterReportState(Enum):
    MISSED_SNAPSHOT = 'MISSED_SNAPSHOT'
    SUBMITTED_INCORRECT_SNAPSHOT = 'SUBMITTED_INCORRECT_SNAPSHOT'
    SHUTDOWN_INITIATED = 'SHUTDOWN_INITIATED'
    CRASHED_CHILD_WORKER = 'CRASHED_CHILD_WORKER'
    CRASHED_REPORTER_THREAD = 'CRASHED_REPORTER_THREAD'
    UNHEALTHY_EPOCH_PROCESSING = 'UNHEALTHY_EPOCH_PROCESSING'
    ONLY_FINALIZED_SNAPSHOT_RECIEVED = 'ONLY_FINALIZED_SNAPSHOT_RECIEVED'
    UNFINALIZED_PROJECT = 'UNFINALIZED_PROJECT'


class SnapshotterStates(Enum):
    PRELOAD = 'PRELOAD'
    SNAPSHOT_BUILD = 'SNAPSHOT_BUILD'
    SNAPSHOT_SUBMIT_PAYLOAD_COMMIT = 'SNAPSHOT_SUBMIT_PAYLOAD_COMMIT'
    RELAYER_SEND = 'RELAYER_SEND'
    SNAPSHOT_FINALIZE = 'SNAPSHOT_FINALIZE'


class SnapshotterStateUpdate(BaseModel):
    status: str
    error: Optional[str] = None
    extra: Optional[Dict[str, Any]] = None
    timestamp: int


class SnapshotterEpochProcessingReportItem(BaseModel):
    epochId: int = 0
    epochEnd: int = 0
    # map transition like EPOCH_RELEASED to its status
    transitionStatus: Dict[str, Union[SnapshotterStateUpdate, None, Dict[str, SnapshotterStateUpdate]]] = dict()


class SnapshotterIssue(BaseModel):
    instanceID: str
    issueType: str
    projectID: str
    epochId: str
    timeOfReporting: str
    extra: Optional[str] = ''


class DelegateTaskProcessorIssue(BaseModel):
    instanceID: str
    issueType: str
    epochId: str
    timeOfReporting: str
    extra: Optional[str] = ''


class TimeoutConfig(BaseModel):
    basic: int
    archival: int
    connection_init: int


class RLimitConfig(BaseModel):
    file_descriptors: int


# Event detector related models
class EventBase(BaseModel):
    timestamp: int


class EpochReleasedEvent(EventBase):
    epochId: int
    begin: int
    end: int


class SnapshotFinalizedEvent(EventBase):
    epochId: int
    epochEnd: int
    projectId: str
    snapshotCid: str


class ProjectsUpdatedEvent(EventBase):
    projectId: str
    allowed: bool
    enableEpochId: int


class SnapshottersUpdatedEvent(EventBase):
    snapshotterAddress: str
    allowed: bool


class SnapshotSubmittedEvent(EventBase):
    snapshotCid: str
    epochId: int
    projectId: str


class ProjectSpecificState(BaseModel):
    first_epoch_id: int
    finalized_cids: Dict[int, str]  # mapping of epoch ID to snapshot CID


class ProtocolState(BaseModel):
    project_specific_states: Dict[str, ProjectSpecificState]  # project ID -> project specific state
    synced_till_epoch_id: int


class ProjectStatus(BaseModel):
    projectId: str
    successfulSubmissions: int = 0
    incorrectSubmissions: int = 0
    missedSubmissions: int = 0


class SnapshotterPing(BaseModel):
    instanceID: str


class SnapshotterStatus(BaseModel):
    totalSuccessfulSubmissions: int = 0
    totalIncorrectSubmissions: int = 0
    totalMissedSubmissions: int = 0
    projects: List[ProjectStatus]


class SnapshotterMissedSubmission(BaseModel):
    epochId: int
    reason: str


class SnapshotterIncorrectSubmission(BaseModel):
    epochId: int
    incorrectCid: str
    payloadDump: str
    reason: str = ''


class SnapshotterStatusReport(BaseModel):
    submittedSnapshotCid: str
    submittedSnapshot: Dict[str, Any] = {}
    finalizedSnapshotCid: str
    finalizedSnapshot: Dict[str, Any] = {}
    state: SnapshotterReportState
    reason: str = ''


class SnapshotterMissedSnapshotSubmission(BaseModel):
    epochId: int
    finalizedSnapshotCid: str
    reason: str


class SnapshotterIncorrectSnapshotSubmission(BaseModel):
    epochId: int
    submittedSnapshotCid: str
    submittedSnapshot: Optional[Dict[str, Any]]
    finalizedSnapshotCid: str
    finalizedSnapshot: Optional[Dict[str, Any]]
    reason: str = ''


class SnapshotterProjectStatus(BaseModel):
    missedSubmissions: List[SnapshotterMissedSnapshotSubmission]
    incorrectSubmissions: List[SnapshotterIncorrectSnapshotSubmission]


class UnfinalizedSnapshot(BaseModel):
    snapshotCid: str
    snapshot: Dict[str, Any]


class TaskStatusRequest(BaseModel):
    task_type: str
    wallet_address: str


<<<<<<< HEAD
class UnfinalizedProject(BaseModel):
    projectId: str
    currentEpochId: int
    lastFinalizedEpochId: int
=======
class GenericTxnIssue(BaseModel):
    accountAddress: str
    issueType: str
    projectId: Optional[str]
    epochBegin: Optional[str]
    epochId: Optional[str]
    extra: Optional[str] = ''


class SignRequest(BaseModel):
    slotId: int
    deadline: int
    snapshotCid: str
    epochId: int
    projectId: str


class TxnPayload(BaseModel):
    slotId: int
    projectId: str
    snapshotCid: str
    epochId: int
    request: SignRequest
    signature: str
    contractAddress: str
>>>>>>> 397f3a86
<|MERGE_RESOLUTION|>--- conflicted
+++ resolved
@@ -199,12 +199,12 @@
     wallet_address: str
 
 
-<<<<<<< HEAD
 class UnfinalizedProject(BaseModel):
     projectId: str
     currentEpochId: int
     lastFinalizedEpochId: int
-=======
+
+
 class GenericTxnIssue(BaseModel):
     accountAddress: str
     issueType: str
@@ -229,5 +229,4 @@
     epochId: int
     request: SignRequest
     signature: str
-    contractAddress: str
->>>>>>> 397f3a86
+    contractAddress: str