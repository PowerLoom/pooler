--- conflicted
+++ resolved
@@ -30,12 +30,8 @@
 fastapi = "^0.95.1"
 ifps-client = {git = "https://git@github.com/PowerLoom/py-ipfs-client.git"}
 aiorwlock = "^1.3.0"
-<<<<<<< HEAD
-aio-pika = "^9.2.0"
-=======
 aio-pika = "^9.1.4"
 fastapi-pagination = "^0.12.8"
->>>>>>> 89674eaa
 
 
 [build-system]
