from typing import Optional
from urllib.parse import urljoin
<<<<<<< HEAD
=======
from rate_limiter import load_rate_limiter_scripts
>>>>>>> b6d21df7
import logging
import sys
import json
import os
<<<<<<< HEAD

=======
>>>>>>> b6d21df7
from fastapi import Depends, FastAPI, Request, Response, Query
from eth_utils import to_checksum_address
from auth.helpers import rate_limit_auth_check, inject_rate_limit_fail_response, incr_success_calls_count
from auth.redis_conn import RedisPoolCache as AuthRedisPoolCache
from auth.data_models import RateLimitAuthCheck, UserStatusEnum
from fastapi.staticfiles import StaticFiles
from fastapi.middleware.cors import CORSMiddleware
from dynaconf import settings
import coloredlogs
from redis import asyncio as aioredis
import aiohttp
from web3 import Web3

import redis_keys
from redis_conn import RedisPoolCache
from file_utils import read_json_file
from redis_keys import (
<<<<<<< HEAD
    uniswap_pair_cached_recent_logs,uniswap_pair_contract_tokens_addresses,
    uniswap_V2_summarized_snapshots_zset, uniswap_V2_snapshot_at_blockheight,
    uniswap_v2_daily_stats_snapshot_zset, uniswap_V2_daily_stats_at_blockheight,
    uniswap_v2_tokens_snapshot_zset,uniswap_V2_tokens_at_blockheight
=======
    uniswap_pair_cached_recent_logs, uniswap_pair_contract_tokens_addresses,
    uniswap_V2_summarized_snapshots_zset, uniswap_V2_snapshot_at_blockheight,
    uniswap_v2_daily_stats_snapshot_zset, uniswap_V2_daily_stats_at_blockheight,
    uniswap_v2_tokens_snapshot_zset, uniswap_V2_tokens_at_blockheight
>>>>>>> b6d21df7

)
from utility_functions import (
    number_to_abbreviated_string,
    retrieve_payload_data
)

REDIS_CONN_CONF = {
    "host": settings['redis']['host'],
    "port": settings['redis']['port'],
    "password": settings['redis']['password'],
    "db": settings['redis']['db']
}

SNAPSHOT_STATUS_MAP = {
    1: "SNAPSHOT_COMMIT_PENDING",
    2: "TX_ACK_PENDING",
    3: "TX_CONFIRMATION_PENDING",
    4: "TX_CONFIRMED"
}

formatter = logging.Formatter(u"%(levelname)-8s %(name)-4s %(asctime)s,%(msecs)d %(module)s-%(funcName)s: %(message)s")

stdout_handler = logging.StreamHandler(sys.stdout)
stdout_handler.setLevel(logging.DEBUG)
stderr_handler = logging.StreamHandler(sys.stderr)
stderr_handler.setLevel(logging.ERROR)

rest_logger = logging.getLogger(__name__)
rest_logger.setLevel(logging.DEBUG)
rest_logger.addHandler(stdout_handler)
rest_logger.addHandler(stderr_handler)
coloredlogs.install(level='DEBUG', logger=rest_logger, stream=sys.stdout)

# setup CORS origins stuff
origins = ["*"]
app = FastAPI()
app.add_middleware(
    CORSMiddleware,
    allow_origins=origins,
    allow_credentials=True,
    allow_methods=["*"],
    allow_headers=["*"]
)

try:
    os.stat(os.getcwd() + '/static')
except:
    os.mkdir(os.getcwd() + '/static')

app.mount("/static", StaticFiles(directory="static"), name="static")


@app.on_event('startup')
async def startup_boilerplate():
<<<<<<< HEAD
    app.aioredis_pool = RedisPoolCache(pool_size=100)
    await app.aioredis_pool.populate()
    app.redis_pool = app.aioredis_pool._aioredis_pool
=======
    app.state.aioredis_pool = RedisPoolCache(pool_size=100)
    await app.state.aioredis_pool.populate()
    app.state.redis_pool = app.state.aioredis_pool._aioredis_pool
    app.state.auth_aioredis_singleton = AuthRedisPoolCache(pool_size=100)
    await app.state.auth_aioredis_singleton.populate()
    app.state.auth_aioredis_pool = app.state.auth_aioredis_singleton._aioredis_pool
    app.state.core_settings = settings
    app.state.local_user_cache = dict()
    await load_rate_limiter_scripts(app.state.auth_aioredis_pool)

>>>>>>> b6d21df7

def project_namespace_inject(request: Request, stream: str = Query(default='pair_total_reserves')):
    """
        This dependency injection is meant to support multiple 'streams' of snapshots submitted to Audit Protocol core.
        for eg. pair total reserves, pair trades etc. Effectively, it injects namespaces into a project ID
    """
    pair_contract_address = request.path_params['pair_contract_address']
    audit_project_id = f'uniswap_pairContract_{stream}_{pair_contract_address}_{settings.NAMESPACE}'
    return audit_project_id
<<<<<<< HEAD
    market_id_key = f"marketId:{market_id}:contractAddress"
    out = await redis_conn.get(market_id_key)
    if out:
        return out.decode('utf-8')
    else:
        # Fetch the contract address from the file
        try:
            f_ = open("static/cached_markets.json", 'r')
        except Exception as exc:
            rest_logger.warning("Unable to open the cached_markets.json file")
            rest_logger.error(exc, exc_info=True)
        else:
            rest_logger.debug("Found cached_markets.json file")
            json_data = json.loads(f_.read())
            for market in json_data:
                if int(market['id']) == int(market_id):
                    out = await redis_conn.set(market_id_key, market['marketMakerAddress'].lower())
                    rest_logger.debug("Saved the following data to redis")
                    rest_logger.debug({"marketId": market_id, "contract_address": market['marketMakerAddress'].lower()})
                    return market['marketMakerAddress'].lower()
    return -1

=======


# TODO: This will not be required unless we are serving archived data.
>>>>>>> b6d21df7
async def save_request_data(
        request: Request,
        request_id: str,
        max_count: int,
        from_height: int,
        to_height: int,
        data,
        project_id: str,
):
    # Acquire redis connection
    request_info_key = f"pendingRequestInfo:{request_id}"
    redis_conn = await request.app.redis_pool
    request_info_data = {
        'maxCount': max_count,
        'fromHeight': from_height,
        'toHeight': to_height,
        'data': data,
        'projectId': project_id
    }
    request_info_json = json.dumps(request_info_data)
    _ = await redis_conn.set(request_info_key, request_info_json)

async def delete_request_data(
        request: Request,
        request_id: str
):
    request_info_key = f"pendingRequestInfo:{request_id}"
    redis_conn = await request.app.redis_pool

    # Delete the request info data
    _ = await redis_conn.delete(key=request_info_key)

@app.get('/snapshots/{pair_contract_address:str}')
async def get_past_snapshots(
        request: Request,
        response: Response,
        maxCount: Optional[int] = Query(None),
        audit_project_id: str = Depends(project_namespace_inject),
        data: Optional[str] = Query('false'),
        rate_limit_auth_dep: RateLimitAuthCheck = Depends(rate_limit_auth_check)
):
    if not (
            rate_limit_auth_dep.rate_limit_passed and
            rate_limit_auth_dep.authorized and
            rate_limit_auth_dep.owner.active == UserStatusEnum.active
    ):
        return inject_rate_limit_fail_response(rate_limit_auth_dep)
    if maxCount > 100:
        return {
            "error": "Data being queried is more than 100 snapshots. Querying data for upto last 100 snapshots is supported."}
    max_count = 10 if not maxCount else maxCount
    last_block_height_url = urljoin(settings.AUDIT_PROTOCOL_ENGINE.URL, f'/{audit_project_id}/payloads/height')
    async with aiohttp.ClientSession() as session:
        async with session.get(url=last_block_height_url) as resp:
            rest_json = await resp.json()
            last_block_height = rest_json.get('height')
    to_block = last_block_height
    if to_block < max_count or max_count == -1:
        from_block = 1
    else:
        from_block = to_block - (max_count - 1)
    if not data:
        data = 'false'
    if not (data.lower() == 'true' or data.lower() == 'false'):
        data = False
    else:
        data = data.lower()
    query_params = {'from_height': from_block, 'to_height': to_block, 'data': data}
    range_fetch_url = urljoin(settings.AUDIT_PROTOCOL_ENGINE.URL, f'/{audit_project_id}/payloads')
    async with aiohttp.ClientSession() as session:
        async with session.get(url=range_fetch_url, params=query_params) as resp:
            resp_json = await resp.json()
            if isinstance(resp_json, dict):
                if 'requestId' in resp_json.keys():
                    # Save the data for this requestId
                    _ = await save_request_data(
                        request=request,
                        request_id=resp_json['requestId'],
                        max_count=max_count,
                        from_height=from_block,
                        to_height=to_block,
                        project_id=audit_project_id,
                        data=data
                    )
            auth_redis_conn: aioredis.Redis = request.app.state.auth_aioredis_pool
            await incr_success_calls_count(auth_redis_conn, rate_limit_auth_dep)
            return resp_json

<<<<<<< HEAD
=======

@app.get('/pair_address')
async def get_pair_contract_from_tokens(
        request: Request,
        response: Response,
        token0: str,
        token1: str,
        rate_limit_auth_dep: RateLimitAuthCheck = Depends(rate_limit_auth_check)

):
    if not (
            rate_limit_auth_dep.rate_limit_passed and
            rate_limit_auth_dep.authorized and
            rate_limit_auth_dep.owner.active == UserStatusEnum.active
    ):
        return inject_rate_limit_fail_response(rate_limit_auth_dep)

    redis_conn: aioredis.Redis = request.app.state.redis_pool
    token0_normalized = to_checksum_address(token0)
    token1_normalized = to_checksum_address(token1)
    pair_return = None
    pair1 = await redis_conn.hget(redis_keys.uniswap_tokens_pair_map, f'{token0_normalized}-{token1_normalized}')
    if not pair1:
        pair2 = await redis_conn.hget(redis_keys.uniswap_tokens_pair_map, f'{token1_normalized}-{token0_normalized}')
        if pair2:
            pair_return = pair2
    elif pair1.decode('utf-8') == '0x0000000000000000000000000000000000000000':
        pass  # do nothing
    auth_redis_conn: aioredis.Redis = request.app.state.auth_aioredis_pool
    await incr_success_calls_count(auth_redis_conn, rate_limit_auth_dep)
    return {
        'data': {
            'pairContractAddress': None if not pair_return else pair_return.decode('utf-8')
        }
    }


@app.get('/v2-pair/{pair_contract_address}')
async def get_single_v2_pair_data(
        request: Request,
        response: Response,
        pair_contract_address: str,
        rate_limit_auth_dep: RateLimitAuthCheck = Depends(rate_limit_auth_check)
):
    if not (
            rate_limit_auth_dep.rate_limit_passed and
            rate_limit_auth_dep.authorized and
            rate_limit_auth_dep.owner.active == UserStatusEnum.active
    ):
        return inject_rate_limit_fail_response(rate_limit_auth_dep)
    redis_conn = request.app.state.redis_pool
    latest_v2_summary_snapshot = await redis_conn.zrevrange(
        name=uniswap_V2_summarized_snapshots_zset,
        start=0,
        end=0,
        withscores=True
    )
    if len(latest_v2_summary_snapshot) < 1:
        return {'data': None}

    latest_snapshot_cid_details, latest_snapshot_blockheight = latest_v2_summary_snapshot[0]
    latest_payload = json.loads(latest_snapshot_cid_details.decode('utf-8'))
    latest_payload_cid = latest_payload.get("cid")

    v2_pairs_snapshot_data = await redis_conn.get(
        name=uniswap_V2_snapshot_at_blockheight.format(int(latest_snapshot_blockheight))
    )
    if not v2_pairs_snapshot_data:
        # fetch from ipfs
        v2_pairs_snapshot_data = await retrieve_payload_data(latest_payload_cid, redis_conn)

    auth_redis_conn: aioredis.Redis = request.app.state.auth_aioredis_pool
    await incr_success_calls_count(auth_redis_conn, rate_limit_auth_dep)

    # even ipfs doesn't have the data, return empty
    if not v2_pairs_snapshot_data:
        return {'data': None}

    pair_entry_filter = filter(
        lambda x: x['contractAddress'].lower() == pair_contract_address.lower(),
        json.loads(v2_pairs_snapshot_data)['data']
    )
    try:
        pair_snapshot_data = next(pair_entry_filter)
    except StopIteration:
        return {'data': None}
    else:
        return {'data': pair_snapshot_data}


>>>>>>> b6d21df7
def get_tokens_liquidity_for_sort(pairData):
    return pairData["token0LiquidityUSD"] + pairData["token1LiquidityUSD"]

@app.get('/v1/api/v2-pairs')
@app.get('/v2-pairs')
async def get_v2_pairs_data(
        request: Request,
        response: Response,
        rate_limit_auth_dep: RateLimitAuthCheck = Depends(rate_limit_auth_check)
):
    if not (
            rate_limit_auth_dep.rate_limit_passed and
            rate_limit_auth_dep.authorized and
            rate_limit_auth_dep.owner.active == UserStatusEnum.active
    ):
        return inject_rate_limit_fail_response(rate_limit_auth_dep)

    redis_conn = request.app.state.redis_pool
    latest_v2_summary_snapshot = await redis_conn.zrevrange(
        name=uniswap_V2_summarized_snapshots_zset,
        start=0,
        end=0,
        withscores=True
    )

    if len(latest_v2_summary_snapshot) < 1:
        return {'data': None}

    latest_payload, latest_block_height = latest_v2_summary_snapshot[0]
    latest_payload = json.loads(latest_payload.decode('utf-8'))
    latest_payload_cid = latest_payload.get("cid")
    tx_hash = latest_payload.get("txHash")
    tx_status = latest_payload.get("txStatus")
    prev_tx_hash = latest_payload.get("prevTxHash")
    begin_block_height_24h = latest_payload.get("begin_block_height_24h")
    begin_block_timestamp_24h = latest_payload.get("begin_block_timestamp_24h")
    begin_block_height_7d = latest_payload.get("begin_block_height_7d")
    begin_block_timestamp_7d = latest_payload.get("begin_block_timestamp_7d")

    snapshot_data = await redis_conn.get(
        name=uniswap_V2_snapshot_at_blockheight.format(int(latest_block_height))
    )
    if not snapshot_data:
        # fetch from ipfs
        snapshot_data = await retrieve_payload_data(latest_payload_cid, redis_conn)

    # even ipfs doesn't have the data, return empty
    if not snapshot_data:
        return {'data': None}

    data = json.loads(snapshot_data)["data"]
    data.sort(key=get_tokens_liquidity_for_sort, reverse=True)

    auth_redis_conn: aioredis.Redis = request.app.state.auth_aioredis_pool
    await incr_success_calls_count(auth_redis_conn, rate_limit_auth_dep)
    if "/v1/api" in request.url._url:
        return {
            "data": data, "txHash": tx_hash, "cid": latest_payload_cid,
            "txStatus": SNAPSHOT_STATUS_MAP[tx_status], "prevTxHash": prev_tx_hash,
            "block_height": data[0].get("block_height", None), "block_timestamp": data[0].get("block_timestamp", None),
            "begin_block_height_24h": begin_block_height_24h, "begin_block_timestamp_24h": begin_block_timestamp_24h,
            "begin_block_height_7d": begin_block_height_7d, "begin_block_timestamp_7d": begin_block_timestamp_7d
        }
    else:
        return data


@app.get('/v1/api/v2-pairs/snapshots')
@app.get('/v2-pairs/snapshots')
async def get_v2_pairs_snapshots(
<<<<<<< HEAD
    request: Request,
    response: Response
=======
        request: Request,
        response: Response,
        rate_limit_auth_dep: RateLimitAuthCheck = Depends(rate_limit_auth_check)
>>>>>>> b6d21df7
):
    if not (
            rate_limit_auth_dep.rate_limit_passed and
            rate_limit_auth_dep.authorized and
            rate_limit_auth_dep.owner.active == UserStatusEnum.active
    ):
        return inject_rate_limit_fail_response(rate_limit_auth_dep)
    redis_conn: aioredis.Redis = request.app.state.redis_pool

    auth_redis_conn: aioredis.Redis = request.app.state.auth_aioredis_pool
    await incr_success_calls_count(auth_redis_conn, rate_limit_auth_dep)
    return {
        'snapshots': list(map(
            lambda x: int(x[1]),
            await redis_conn.zrange(
                name=uniswap_V2_summarized_snapshots_zset,
                start=0,
                end=-1,
                withscores=True
            )
        ))
    }

@app.get('/v1/api/v2-pairs/{block_height:int}')
@app.get('/v2-pairs/{block_height:int}')
async def get_v2_pairs_at_block_height(
<<<<<<< HEAD
    request: Request,
    response: Response,
    block_height: int
=======
        request: Request,
        response: Response,
        block_height: int,
        rate_limit_auth_dep: RateLimitAuthCheck = Depends(rate_limit_auth_check)
>>>>>>> b6d21df7
):
    if not (
            rate_limit_auth_dep.rate_limit_passed and
            rate_limit_auth_dep.authorized and
            rate_limit_auth_dep.owner.active == UserStatusEnum.active
    ):
        return inject_rate_limit_fail_response(rate_limit_auth_dep)
    redis_conn: aioredis.Redis = request.app.state.redis_pool

    snapshot_data = await redis_conn.get(
        name=redis_keys.uniswap_V2_snapshot_at_blockheight.format(block_height)
    )

    latest_payload = await redis_conn.zrangebyscore(
        name=redis_keys.uniswap_V2_summarized_snapshots_zset,
        min=block_height,
        max=block_height,
        withscores=False
    )

    if len(latest_payload) < 1:
        return {'data': None}

    latest_payload = json.loads(latest_payload[0].decode('utf-8'))
    payload_cid = latest_payload.get("cid")
    tx_hash = latest_payload.get("txHash")
    tx_status = latest_payload.get("txStatus")
    prev_tx_hash = latest_payload.get("prevTxHash")
    begin_block_height_24h = latest_payload.get("begin_block_height_24h")
    begin_block_timestamp_24h = latest_payload.get("begin_block_timestamp_24h")
    begin_block_height_7d = latest_payload.get("begin_block_height_7d")
    begin_block_timestamp_7d = latest_payload.get("begin_block_timestamp_7d")

    # serve redis cache
    if snapshot_data:
        data = json.loads(snapshot_data)['data']
        data.sort(key=get_tokens_liquidity_for_sort, reverse=True)
        if "/v1/api" in request.url._url:
            return {
                "data": data, "txHash": tx_hash, "cid": payload_cid,
                "txStatus": SNAPSHOT_STATUS_MAP[tx_status], "prevTxHash": prev_tx_hash,
                "block_height": block_height, "block_timestamp": data[0].get("block_timestamp", None),
                "begin_block_height_24h": begin_block_height_24h,
                "begin_block_timestamp_24h": begin_block_timestamp_24h,
                "begin_block_height_7d": begin_block_height_7d, "begin_block_timestamp_7d": begin_block_timestamp_7d
            }
        else:
            return data

    # fetch from ipfs
    payload_data = await retrieve_payload_data(payload_cid, redis_conn)

    if not payload_data:
        payload_data = {"data": None}

    payload_data = json.loads(payload_data)['data']
    payload_data.sort(key=get_tokens_liquidity_for_sort, reverse=True)

    auth_redis_conn: aioredis.Redis = request.app.state.auth_aioredis_pool
    await incr_success_calls_count(auth_redis_conn, rate_limit_auth_dep)

    if "/v1/api" in request.url._url:
        return {
            "data": payload_data, "txHash": tx_hash, "cid": payload_cid,
            "block_height": block_height, "block_timestamp": payload_data[0].get("block_timestamp", None),
            "begin_block_height_24h": begin_block_height_24h, "begin_block_timestamp_24h": begin_block_timestamp_24h,
            "begin_block_height_7d": begin_block_height_7d, "begin_block_timestamp_7d": begin_block_timestamp_7d
        }
    else:
        return payload_data
<<<<<<< HEAD
=======

>>>>>>> b6d21df7

@app.get('/v1/api/v2-daily-stats/snapshots')
@app.get('/v2-daily-stats/snapshots')
async def get_v2_daily_stats_snapshot(
        request: Request,
        response: Response,
        rate_limit_auth_dep: RateLimitAuthCheck = Depends(rate_limit_auth_check)
):
    if not (
            rate_limit_auth_dep.rate_limit_passed and
            rate_limit_auth_dep.authorized and
            rate_limit_auth_dep.owner.active == UserStatusEnum.active
    ):
        return inject_rate_limit_fail_response(rate_limit_auth_dep)
    redis_conn: aioredis.Redis = request.app.state.redis_pool

    auth_redis_conn: aioredis.Redis = request.app.state.auth_aioredis_pool
    await incr_success_calls_count(auth_redis_conn, rate_limit_auth_dep)

    return {
        'snapshots': list(map(
            lambda x: int(x[1]),
            await redis_conn.zrange(
                name=uniswap_v2_daily_stats_snapshot_zset,
                start=0,
                end=-1,
                withscores=True
            )
        ))
    }


@app.get('/v1/api/v2-daily-stats/{block_height:int}')
@app.get('/v2-daily-stats/{block_height:int}')
async def get_v2_daily_stats_by_block(
        request: Request,
        response: Response,
        block_height: int,
        rate_limit_auth_dep: RateLimitAuthCheck = Depends(rate_limit_auth_check)
):
    if not (
            rate_limit_auth_dep.rate_limit_passed and
            rate_limit_auth_dep.authorized and
            rate_limit_auth_dep.owner.active == UserStatusEnum.active
    ):
        return inject_rate_limit_fail_response(rate_limit_auth_dep)
    redis_conn: aioredis.Redis = request.app.state.redis_pool
    latest_payload = await redis_conn.zrangebyscore(
        name=uniswap_v2_daily_stats_snapshot_zset,
        min=block_height,
        max=block_height,
        withscores=False
    )

    if len(latest_payload) < 1:
        return {'data': None}

    latest_payload = json.loads(latest_payload[0].decode('utf-8'))
    payload_cid = latest_payload.get("cid")
    tx_hash = latest_payload.get("txHash")
    tx_status = latest_payload.get("txStatus")
    prev_tx_hash = latest_payload.get("prevTxHash")
<<<<<<< HEAD

=======
>>>>>>> b6d21df7

    try:
        snapshot_data = await redis_conn.get(
            name=uniswap_V2_daily_stats_at_blockheight.format(block_height)
        )
        if not snapshot_data:
            # fetch from ipfs
            payload_cid = payload_cid.decode('utf-8') if type(payload_cid) == bytes else payload_cid
            snapshot_data = await retrieve_payload_data(payload_cid, redis_conn)

        # even ipfs doesn't have payload then exit
        if not snapshot_data:
            return {'data': None}

        snapshot_data = json.loads(snapshot_data)['data']

        daily_stats = {
            "volume24": {"currentValue": 0, "previousValue": 0, "change": 0},
            "tvl": {"currentValue": 0, "previousValue": 0, "change": 0},
            "fees24": {"currentValue": 0, "previousValue": 0, "change": 0}
        }
        for contract_obj in snapshot_data:
            if contract_obj:
                # aggregate trade volume and liquidity across all pairs
                daily_stats["volume24"]["currentValue"] += contract_obj["volume24"]["currentValue"]
                daily_stats["volume24"]["previousValue"] += contract_obj["volume24"]["previousValue"]

                daily_stats["tvl"]["currentValue"] += contract_obj["tvl"]["currentValue"]
                daily_stats["tvl"]["previousValue"] += contract_obj["tvl"]["previousValue"]

                daily_stats["fees24"]["currentValue"] += contract_obj["fees24"]["currentValue"]
                daily_stats["fees24"]["previousValue"] += contract_obj["fees24"]["previousValue"]

        # calculate percentage change
        if daily_stats["volume24"]["previousValue"] != 0:
<<<<<<< HEAD
            daily_stats["volume24"]["change"] = daily_stats["volume24"]["currentValue"] - daily_stats["volume24"]["previousValue"]
            daily_stats["volume24"]["change"] = daily_stats["volume24"]["change"] / daily_stats["volume24"]["previousValue"] * 100
=======
            daily_stats["volume24"]["change"] = daily_stats["volume24"]["currentValue"] - daily_stats["volume24"][
                "previousValue"]
            daily_stats["volume24"]["change"] = daily_stats["volume24"]["change"] / daily_stats["volume24"][
                "previousValue"] * 100
            daily_stats["volume24"]["change"] = daily_stats["volume24"]["currentValue"] - daily_stats["volume24"][
                "previousValue"]
            daily_stats["volume24"]["change"] = daily_stats["volume24"]["change"] / daily_stats["volume24"][
                "previousValue"] * 100
>>>>>>> b6d21df7

        if daily_stats["tvl"]["previousValue"] != 0:
            daily_stats["tvl"]["change"] = daily_stats["tvl"]["currentValue"] - daily_stats["tvl"]["previousValue"]
            daily_stats["tvl"]["change"] = daily_stats["tvl"]["change"] / daily_stats["tvl"]["previousValue"] * 100

        # format output
        daily_stats["volume24"][
            "currentValue"] = f"US${number_to_abbreviated_string(round(daily_stats['volume24']['currentValue'], 2))}"
        daily_stats["volume24"][
            "previousValue"] = f"US${number_to_abbreviated_string(round(daily_stats['volume24']['previousValue'], 2))}"
        daily_stats["volume24"]["change"] = f"{round(daily_stats['volume24']['change'], 2)}%"

        daily_stats["tvl"][
            "currentValue"] = f"US${number_to_abbreviated_string(round(daily_stats['tvl']['currentValue'], 2))}"
        daily_stats["tvl"][
            "previousValue"] = f"US${number_to_abbreviated_string(round(daily_stats['tvl']['previousValue'], 2))}"
        daily_stats["tvl"]["change"] = f"{round(daily_stats['tvl']['change'], 2)}%"

        daily_stats["fees24"][
            "currentValue"] = f"US${number_to_abbreviated_string(round(daily_stats['fees24']['currentValue'], 2))}"
        daily_stats["fees24"][
            "previousValue"] = f"US${number_to_abbreviated_string(round(daily_stats['fees24']['previousValue'], 2))}"
        daily_stats["fees24"]["change"] = f"{round(daily_stats['fees24']['change'], 2)}%"

        if "/v1/api" in request.url._url:
            return {
                "data": daily_stats, "txHash": tx_hash, "cid": payload_cid,
                "txStatus": SNAPSHOT_STATUS_MAP[tx_status], "prevTxHash": prev_tx_hash,
<<<<<<< HEAD
                "block_height": snapshot_data[0].get("block_height", None), "block_timestamp": snapshot_data[0].get("block_timestamp", None)
=======
                "block_height": snapshot_data[0].get("block_height", None),
                "block_timestamp": snapshot_data[0].get("block_timestamp", None)
>>>>>>> b6d21df7
            }
        else:
            return daily_stats

    except Exception as err:
        print(f"Error in daily stats by block height err: {str(err)} ")
        return {
            'data': None
        }
    finally:
        auth_redis_conn: aioredis.Redis = request.app.state.auth_aioredis_pool
        await incr_success_calls_count(auth_redis_conn, rate_limit_auth_dep)

@app.get('/v2-pairs-recent-logs')
async def get_v2_pairs_recent_logs(
        request: Request,
        response: Response,
        pair_contract: str,
        rate_limit_auth_dep: RateLimitAuthCheck = Depends(rate_limit_auth_check)
):
    if not (
            rate_limit_auth_dep.rate_limit_passed and
            rate_limit_auth_dep.authorized and
            rate_limit_auth_dep.owner.active == UserStatusEnum.active
    ):
        return inject_rate_limit_fail_response(rate_limit_auth_dep)
    redis_conn = await request.app.state.redis_pool
    data = await redis_conn.get(uniswap_pair_cached_recent_logs.format(f"{Web3.toChecksumAddress(pair_contract)}"))

    if data:
        data = json.loads(data)
    else:
        data = {"error": "No data found"}

<<<<<<< HEAD
=======
    auth_redis_conn: aioredis.Redis = request.app.state.auth_aioredis_pool
    await incr_success_calls_count(auth_redis_conn, rate_limit_auth_dep)

>>>>>>> b6d21df7
    return data


@app.get('/v2-tokens-recent-logs')
async def get_v2_tokens_recent_logs(
        request: Request,
        response: Response,
        token_contract: str,
        rate_limit_auth_dep: RateLimitAuthCheck = Depends(rate_limit_auth_check)
):
    if not (
            rate_limit_auth_dep.rate_limit_passed and
            rate_limit_auth_dep.authorized and
            rate_limit_auth_dep.owner.active == UserStatusEnum.active
    ):
        return inject_rate_limit_fail_response(rate_limit_auth_dep)
    pair_tokens_addresses = {}
<<<<<<< HEAD
    all_pair_contracts = read_json_file('static/cached_pair_addresses.json',rest_logger)
    redis_conn = await request.app.redis_pool
=======
    all_pair_contracts = read_json_file('static/cached_pair_addresses.json', rest_logger)
    redis_conn = await request.app.state.redis_pool
>>>>>>> b6d21df7

    # get pair's token addresses ( pair -> token0, token1)
    redis_pipe = redis_conn.pipeline()
    pair_logs_keys = []
    for pair in all_pair_contracts:
        redis_pipe.hgetall(uniswap_pair_contract_tokens_addresses.format(Web3.toChecksumAddress(pair)))
        pair_logs_keys.append(uniswap_pair_cached_recent_logs.format(Web3.toChecksumAddress(pair)))
    tokens_address = await redis_pipe.execute()

    # map pair to token adresses
    for i in range(len(tokens_address)):
        pair_tokens_addresses[pair_logs_keys[i]] = tokens_address[i]

    # filter pairs whos have given token contract
    def filter_token(map):
        nonlocal token_contract
        token0 = map[b'token0Addr'].decode('utf-8')
        token1 = map[b'token1Addr'].decode('utf-8')
        token_contract = Web3.toChecksumAddress(token_contract)
        return token0 == token_contract or token1 == token_contract

    # filter by token address
<<<<<<< HEAD
    pair_tokens_addresses = {k:v for (k,v) in pair_tokens_addresses.items() if filter_token(v)}
=======
    pair_tokens_addresses = {k: v for (k, v) in pair_tokens_addresses.items() if filter_token(v)}
>>>>>>> b6d21df7

    # get recent logs of filtered pairs
    pairs_log = await redis_conn.mget(*pair_tokens_addresses.keys())

    temp = []
    for pair_log in pairs_log:
        pairs_log = json.loads(pair_log)
        temp += pairs_log
    pairs_log = sorted(temp, key=lambda d: d['timestamp'], reverse=True)
    if len(pairs_log) > 75:
        pairs_log = pairs_log[:75]

    auth_redis_conn: aioredis.Redis = request.app.state.auth_aioredis_pool
    await incr_success_calls_count(auth_redis_conn, rate_limit_auth_dep)

    return pairs_log

<<<<<<< HEAD
=======

>>>>>>> b6d21df7
def sort_on_liquidity(tokenData):
    return tokenData["liquidityUSD"]


@app.get('/v2-token/{token_addr}')
async def get_single_token_aggregate_data(
        request: Request,
        response: Response,
        token_addr: str,
        rate_limit_auth_dep: RateLimitAuthCheck = Depends(rate_limit_auth_check)
):
    if not (
            rate_limit_auth_dep.rate_limit_passed and
            rate_limit_auth_dep.authorized and
            rate_limit_auth_dep.owner.active == UserStatusEnum.active
    ):
        return inject_rate_limit_fail_response(rate_limit_auth_dep)
    redis_conn = await request.app.state.redis_pool

    latest_daily_stats_snapshot = await redis_conn.zrevrange(
        name=uniswap_v2_tokens_snapshot_zset,
        start=0,
        end=0,
        withscores=True
    )

    if len(latest_daily_stats_snapshot) < 1:
        return {'data': None}

    latest_payload, latest_block_height = latest_daily_stats_snapshot[0]
    latest_payload = json.loads(latest_payload)
    latest_payload_cid = latest_payload.get("cid")

    snapshot_data = await redis_conn.get(
        name=uniswap_V2_tokens_at_blockheight.format(int(latest_block_height))
    )
    if not snapshot_data:
        # fetch from ipfs
        latest_payload_cid = latest_payload_cid.decode('utf-8') if type(
            latest_payload_cid) == bytes else latest_payload_cid
        snapshot_data = await retrieve_payload_data(latest_payload_cid, redis_conn)

        # even ipfs doesn't have data, return empty
        if not snapshot_data:
            return {'data': None}
        data = json.loads(snapshot_data)['data']
    else:
        data = json.loads(snapshot_data)

    auth_redis_conn: aioredis.Redis = request.app.state.auth_aioredis_pool
    await incr_success_calls_count(auth_redis_conn, rate_limit_auth_dep)

    pair_entry_filter = filter(
        lambda x: x['contractAddress'].lower() == token_addr.lower(),
        data
    )
    try:
        token_snapshot_data = next(pair_entry_filter)
    except StopIteration:
        return {'data': None}
    else:
        return {'data': token_snapshot_data}


@app.get('/v1/api/v2-tokens')
@app.get('/v2-tokens')
async def get_v2_tokens(
<<<<<<< HEAD
    request: Request,
    response: Response
=======
        request: Request,
        response: Response,
        rate_limit_auth_dep: RateLimitAuthCheck = Depends(rate_limit_auth_check)
>>>>>>> b6d21df7
):
    if not (
            rate_limit_auth_dep.rate_limit_passed and
            rate_limit_auth_dep.authorized and
            rate_limit_auth_dep.owner.active == UserStatusEnum.active
    ):
        return inject_rate_limit_fail_response(rate_limit_auth_dep)
    redis_conn = await request.app.state.redis_pool

    latest_daily_stats_snapshot = await redis_conn.zrevrange(
        name=uniswap_v2_tokens_snapshot_zset,
        start=0,
        end=0,
        withscores=True
    )

    if len(latest_daily_stats_snapshot) < 1:
        return {'data': None}

    latest_payload, latest_block_height = latest_daily_stats_snapshot[0]
    latest_payload = json.loads(latest_payload.decode('utf-8'))
    latest_payload_cid = latest_payload.get("cid")
    tx_hash = latest_payload.get("txHash")
    tx_status = latest_payload.get("txStatus")
    prev_tx_hash = latest_payload.get("prevTxHash")

    snapshot_data = await redis_conn.get(
        name=uniswap_V2_tokens_at_blockheight.format(int(latest_block_height))
    )
    if not snapshot_data:
        # fetch from ipfs
        latest_payload_cid = latest_payload_cid.decode('utf-8') if type(
            latest_payload_cid) == bytes else latest_payload_cid
        snapshot_data = await retrieve_payload_data(latest_payload_cid, redis_conn)

        # even ipfs doesn't have data, return empty
        if not snapshot_data:
            return {'data': None}

        data = json.loads(snapshot_data)['data']
    else:
        data = json.loads(snapshot_data)

    data = create_v2_token_snapshot(data)
<<<<<<< HEAD
=======
    auth_redis_conn: aioredis.Redis = request.app.state.auth_aioredis_pool
    await incr_success_calls_count(auth_redis_conn, rate_limit_auth_dep)
>>>>>>> b6d21df7

    if "/v1/api" in request.url._url:
        return {
            "data": data, "txHash": tx_hash, "cid": latest_payload_cid,
            "txStatus": SNAPSHOT_STATUS_MAP[tx_status], "prevTxHash": prev_tx_hash,
            "block_height": data[0].get("block_height", None), "block_timestamp": data[0].get("block_timestamp", None)
        }
    else:
        return data

def create_v2_token_snapshot(data):
    data.sort(key=sort_on_liquidity, reverse=True)
    tokens_snapshot = []
    #for i in range(len(data)):
    for i,token_data in enumerate(data):
        tokens_snapshot.append({
            "index": i+1,
            "contract_address":token_data["contractAddress"],
            "name": token_data["name"],
            "symbol": token_data["symbol"],
            "liquidity": f"US${round(abs(token_data['liquidityUSD'])):,}",
            "volume_24h": f"US${round(abs(token_data['tradeVolumeUSD_24h'])):,}",
            "volume_7d":f"US${round(abs(token_data['tradeVolumeUSD_7d']))}",
            "price": f"US${round(abs(token_data['price']), 5):,}",
            "price_change_24h": f"{round(token_data['priceChangePercent_24h'], 2)}%",
            "block_height": int(token_data["block_height"]),
            "block_timestamp": int(token_data["block_timestamp"])
        })
    return tokens_snapshot

def create_v2_token_snapshot(data):
    data.sort(key=sort_on_liquidity, reverse=True)
    tokens_snapshot = []
    # for i in range(len(data)):
    for i, token_data in enumerate(data):
        tokens_snapshot.append({
            "index": i,
            "contract_address": token_data["contractAddress"],
            "name": token_data["name"],
            "symbol": token_data["symbol"],
            "liquidity": f"US${round(abs(token_data['liquidityUSD'])):,}",
            "volume_24h": f"US${round(abs(token_data['tradeVolumeUSD_24h'])):,}",
            "volume_7d": f"US${round(abs(token_data['tradeVolumeUSD_7d']))}",
            "price": f"US${round(abs(token_data['price']), 5):,}",
            "price_change_24h": f"{round(token_data['priceChangePercent_24h'], 2)}%",
            "block_height": int(token_data["block_height"]),
            "block_timestamp": int(token_data["block_timestamp"])
        })
    return tokens_snapshot


def create_v2_token_snapshot(data):
    data.sort(key=sort_on_liquidity, reverse=True)
    tokens_snapshot = []
    # for i in range(len(data)):
    for i, token_data in enumerate(data):
        tokens_snapshot.append({
            "index": i,
            "contract_address": token_data["contractAddress"],
            "name": token_data["name"],
            "symbol": token_data["symbol"],
            "liquidity": f"US${round(abs(token_data['liquidityUSD'])):,}",
            "volume_24h": f"US${round(abs(token_data['tradeVolumeUSD_24h'])):,}",
            "volume_7d": f"US${round(abs(token_data['tradeVolumeUSD_7d']))}",
            "price": f"US${round(abs(token_data['price']), 5):,}",
            "price_change_24h": f"{round(token_data['priceChangePercent_24h'], 2)}%",
            "block_height": int(token_data["block_height"]),
            "block_timestamp": int(token_data["block_timestamp"])
        })
    return tokens_snapshot


@app.get('/v1/api/v2-tokens/snapshots')
@app.get('/v2-tokens/snapshots')
async def get_v2_tokens_snapshots(
        request: Request,
        response: Response,
        rate_limit_auth_dep: RateLimitAuthCheck = Depends(rate_limit_auth_check)
):
    if not (
            rate_limit_auth_dep.rate_limit_passed and
            rate_limit_auth_dep.authorized and
            rate_limit_auth_dep.owner.active == UserStatusEnum.active
    ):
        return inject_rate_limit_fail_response(rate_limit_auth_dep)
    redis_conn: aioredis.Redis = request.app.state.redis_pool

    auth_redis_conn: aioredis.Redis = request.app.state.auth_aioredis_pool
    await incr_success_calls_count(auth_redis_conn, rate_limit_auth_dep)

    return {
        'snapshots': list(map(
            lambda x: int(x[1]),
            await redis_conn.zrange(
                name=uniswap_v2_tokens_snapshot_zset,
                start=0,
                end=-1,
                withscores=True
            )
        ))
    }

@app.get('/v1/api/v2-tokens/{block_height:int}')
@app.get('/v2-tokens/{block_height:int}')
async def get_v2_tokens_data_by_block(
        request: Request,
        response: Response,
        block_height: int,
        rate_limit_auth_dep: RateLimitAuthCheck = Depends(rate_limit_auth_check)
):
    if not (
            rate_limit_auth_dep.rate_limit_passed and
            rate_limit_auth_dep.authorized and
            rate_limit_auth_dep.owner.active == UserStatusEnum.active
    ):
        return inject_rate_limit_fail_response(rate_limit_auth_dep)
    redis_conn: aioredis.Redis = request.app.state.redis_pool
    latest_payload = await redis_conn.zrangebyscore(
        name=uniswap_v2_tokens_snapshot_zset,
        min=block_height,
        max=block_height,
        withscores=False
    )

    if len(latest_payload) < 1:
        return {'data': None}

    latest_payload = json.loads(latest_payload[0].decode('utf-8'))
    payload_cid = latest_payload.get("cid")
    txHash = latest_payload.get("txHash")
    txStatus = latest_payload.get("txStatus")
    prevTxHash = latest_payload.get("prevTxHash")

    snapshot_data = await redis_conn.get(
        name=uniswap_V2_tokens_at_blockheight.format(block_height)
    )
    if not snapshot_data:
        # fetch from ipfs
        snapshot_data = await retrieve_payload_data(payload_cid, redis_conn)

        # even ipfs doesn't have data, return empty
        if not snapshot_data:
            return {'data': None}

        snapshot_data = json.loads(snapshot_data)['data']
    else:
        snapshot_data = snapshot_data.decode('utf-8')
        snapshot_data = json.loads(snapshot_data)

    snapshot_data = create_v2_token_snapshot(snapshot_data)

<<<<<<< HEAD
=======
    auth_redis_conn: aioredis.Redis = request.app.state.auth_aioredis_pool
    await incr_success_calls_count(auth_redis_conn, rate_limit_auth_dep)

>>>>>>> b6d21df7
    if "/v1/api" in request.url._url:
        return {
            "data": snapshot_data, "txHash": txHash, "cid": payload_cid,
            "txStatus": SNAPSHOT_STATUS_MAP[txStatus], "prevTxHash": prevTxHash,
            "block_height": snapshot_data[0].get("block_height", None),
            "block_timestamp": snapshot_data[0].get("block_timestamp", None)
        }
    else:
        return snapshot_data

@app.get('/v1/api/v2-daily-stats')
@app.get('/v2-daily-stats')
async def get_v2_pairs_daily_stats(
        request: Request,
        response: Response,
        rate_limit_auth_dep: RateLimitAuthCheck = Depends(rate_limit_auth_check)
):
    if not (
            rate_limit_auth_dep.rate_limit_passed and
            rate_limit_auth_dep.authorized and
            rate_limit_auth_dep.owner.active == UserStatusEnum.active
    ):
        return inject_rate_limit_fail_response(rate_limit_auth_dep)
    try:

        redis_conn = await request.app.state.redis_pool
        latest_daily_stats_snapshot = await redis_conn.zrevrange(
            name=uniswap_v2_daily_stats_snapshot_zset,
            start=0,
            end=0,
            withscores=True
        )

        if len(latest_daily_stats_snapshot) < 1:
            return {'data': None}

        latest_payload, latest_block_height = latest_daily_stats_snapshot[0]
        latest_payload = json.loads(latest_payload.decode('utf-8'))
        payload_cid = latest_payload.get("cid")
        txHash = latest_payload.get("txHash")
        txStatus = latest_payload.get("txStatus")
        prevTxHash = latest_payload.get("prevTxHash")

        snapshot_data = await redis_conn.get(
            name=uniswap_V2_daily_stats_at_blockheight.format(int(latest_block_height))
        )
        if not snapshot_data:
            # fetch from ipfs
            payload_cid = payload_cid.decode('utf-8') if type(payload_cid) == bytes else payload_cid
            snapshot_data = await retrieve_payload_data(payload_cid, redis_conn)

        # even ipfs doesn't have payload then exit
        if not snapshot_data:
            return {'data': None}

        snapshot_data = json.loads(snapshot_data)["data"]

        daily_stats = {
            "volume24": {"currentValue": 0, "previousValue": 0, "change": 0},
            "tvl": {"currentValue": 0, "previousValue": 0, "change": 0},
            "fees24": {"currentValue": 0, "previousValue": 0, "change": 0}
        }
        for contract_obj in snapshot_data:
            if contract_obj:
                # aggregate trade volume and liquidity across all pairs
                daily_stats["volume24"]["currentValue"] += contract_obj["volume24"]["currentValue"]
                daily_stats["volume24"]["previousValue"] += contract_obj["volume24"]["previousValue"]

                daily_stats["tvl"]["currentValue"] += contract_obj["tvl"]["currentValue"]
                daily_stats["tvl"]["previousValue"] += contract_obj["tvl"]["previousValue"]

                daily_stats["fees24"]["currentValue"] += contract_obj["fees24"]["currentValue"]
                daily_stats["fees24"]["previousValue"] += contract_obj["fees24"]["previousValue"]

        # calculate percentage change
        if daily_stats["volume24"]["previousValue"] != 0:
<<<<<<< HEAD
            daily_stats["volume24"]["change"] = daily_stats["volume24"]["currentValue"] - daily_stats["volume24"]["previousValue"]
            daily_stats["volume24"]["change"] = daily_stats["volume24"]["change"] / daily_stats["volume24"]["previousValue"] * 100
=======
            daily_stats["volume24"]["change"] = daily_stats["volume24"]["currentValue"] - daily_stats["volume24"][
                "previousValue"]
            daily_stats["volume24"]["change"] = daily_stats["volume24"]["change"] / daily_stats["volume24"][
                "previousValue"] * 100
>>>>>>> b6d21df7

        if daily_stats["tvl"]["previousValue"] != 0:
            daily_stats["tvl"]["change"] = daily_stats["tvl"]["currentValue"] - daily_stats["tvl"]["previousValue"]
            daily_stats["tvl"]["change"] = daily_stats["tvl"]["change"] / daily_stats["tvl"]["previousValue"] * 100

        if daily_stats["fees24"]["previousValue"] != 0:
            daily_stats["fees24"]["change"] = daily_stats["fees24"]["currentValue"] - daily_stats["fees24"][
                "previousValue"]
            daily_stats["fees24"]["change"] = daily_stats["fees24"]["change"] / daily_stats["fees24"][
                "previousValue"] * 100

        # format output
        daily_stats["volume24"][
            "currentValue"] = f"US${number_to_abbreviated_string(round(daily_stats['volume24']['currentValue'], 2))}"
        daily_stats["volume24"][
            "previousValue"] = f"US${number_to_abbreviated_string(round(daily_stats['volume24']['previousValue'], 2))}"
        daily_stats["volume24"]["change"] = f"{round(daily_stats['volume24']['change'], 2)}%"

        daily_stats["tvl"][
            "currentValue"] = f"US${number_to_abbreviated_string(round(daily_stats['tvl']['currentValue'], 2))}"
        daily_stats["tvl"][
            "previousValue"] = f"US${number_to_abbreviated_string(round(daily_stats['tvl']['previousValue'], 2))}"
        daily_stats["tvl"]["change"] = f"{round(daily_stats['tvl']['change'], 2)}%"

        daily_stats["fees24"][
            "currentValue"] = f"US${number_to_abbreviated_string(round(daily_stats['fees24']['currentValue'], 2))}"
        daily_stats["fees24"][
            "previousValue"] = f"US${number_to_abbreviated_string(round(daily_stats['fees24']['previousValue'], 2))}"
        daily_stats["fees24"]["change"] = f"{round(daily_stats['fees24']['change'], 2)}%"

        if "/v1/api" in request.url._url:
            return {
                "data": daily_stats, "txHash": txHash, "cid": payload_cid,
                "txStatus": SNAPSHOT_STATUS_MAP[txStatus], "prevTxHash": prevTxHash,
                "block_height": snapshot_data[0].get("block_height", None),
                "block_timestamp": snapshot_data[0].get("block_timestamp", None)
            }
        else:
            return daily_stats
    except Exception as exc:
        rest_logger.error(f"Error in get_v2_pairs_daily_stats: {str(exc)}", exc_info=True)
<<<<<<< HEAD
        return {"error": "No data found"}
=======
        return {"error": "No data found"}
    finally:
        auth_redis_conn: aioredis.Redis = request.app.state.auth_aioredis_pool
        await incr_success_calls_count(auth_redis_conn, rate_limit_auth_dep)
>>>>>>> b6d21df7
<|MERGE_RESOLUTION|>--- conflicted
+++ resolved
@@ -1,17 +1,10 @@
 from typing import Optional
 from urllib.parse import urljoin
-<<<<<<< HEAD
-=======
 from rate_limiter import load_rate_limiter_scripts
->>>>>>> b6d21df7
 import logging
 import sys
 import json
 import os
-<<<<<<< HEAD
-
-=======
->>>>>>> b6d21df7
 from fastapi import Depends, FastAPI, Request, Response, Query
 from eth_utils import to_checksum_address
 from auth.helpers import rate_limit_auth_check, inject_rate_limit_fail_response, incr_success_calls_count
@@ -29,17 +22,10 @@
 from redis_conn import RedisPoolCache
 from file_utils import read_json_file
 from redis_keys import (
-<<<<<<< HEAD
-    uniswap_pair_cached_recent_logs,uniswap_pair_contract_tokens_addresses,
-    uniswap_V2_summarized_snapshots_zset, uniswap_V2_snapshot_at_blockheight,
-    uniswap_v2_daily_stats_snapshot_zset, uniswap_V2_daily_stats_at_blockheight,
-    uniswap_v2_tokens_snapshot_zset,uniswap_V2_tokens_at_blockheight
-=======
     uniswap_pair_cached_recent_logs, uniswap_pair_contract_tokens_addresses,
     uniswap_V2_summarized_snapshots_zset, uniswap_V2_snapshot_at_blockheight,
     uniswap_v2_daily_stats_snapshot_zset, uniswap_V2_daily_stats_at_blockheight,
     uniswap_v2_tokens_snapshot_zset, uniswap_V2_tokens_at_blockheight
->>>>>>> b6d21df7
 
 )
 from utility_functions import (
@@ -95,11 +81,6 @@
 
 @app.on_event('startup')
 async def startup_boilerplate():
-<<<<<<< HEAD
-    app.aioredis_pool = RedisPoolCache(pool_size=100)
-    await app.aioredis_pool.populate()
-    app.redis_pool = app.aioredis_pool._aioredis_pool
-=======
     app.state.aioredis_pool = RedisPoolCache(pool_size=100)
     await app.state.aioredis_pool.populate()
     app.state.redis_pool = app.state.aioredis_pool._aioredis_pool
@@ -110,7 +91,6 @@
     app.state.local_user_cache = dict()
     await load_rate_limiter_scripts(app.state.auth_aioredis_pool)
 
->>>>>>> b6d21df7
 
 def project_namespace_inject(request: Request, stream: str = Query(default='pair_total_reserves')):
     """
@@ -120,34 +100,9 @@
     pair_contract_address = request.path_params['pair_contract_address']
     audit_project_id = f'uniswap_pairContract_{stream}_{pair_contract_address}_{settings.NAMESPACE}'
     return audit_project_id
-<<<<<<< HEAD
-    market_id_key = f"marketId:{market_id}:contractAddress"
-    out = await redis_conn.get(market_id_key)
-    if out:
-        return out.decode('utf-8')
-    else:
-        # Fetch the contract address from the file
-        try:
-            f_ = open("static/cached_markets.json", 'r')
-        except Exception as exc:
-            rest_logger.warning("Unable to open the cached_markets.json file")
-            rest_logger.error(exc, exc_info=True)
-        else:
-            rest_logger.debug("Found cached_markets.json file")
-            json_data = json.loads(f_.read())
-            for market in json_data:
-                if int(market['id']) == int(market_id):
-                    out = await redis_conn.set(market_id_key, market['marketMakerAddress'].lower())
-                    rest_logger.debug("Saved the following data to redis")
-                    rest_logger.debug({"marketId": market_id, "contract_address": market['marketMakerAddress'].lower()})
-                    return market['marketMakerAddress'].lower()
-    return -1
-
-=======
 
 
 # TODO: This will not be required unless we are serving archived data.
->>>>>>> b6d21df7
 async def save_request_data(
         request: Request,
         request_id: str,
@@ -170,6 +125,7 @@
     request_info_json = json.dumps(request_info_data)
     _ = await redis_conn.set(request_info_key, request_info_json)
 
+
 async def delete_request_data(
         request: Request,
         request_id: str
@@ -179,6 +135,7 @@
 
     # Delete the request info data
     _ = await redis_conn.delete(key=request_info_key)
+
 
 @app.get('/snapshots/{pair_contract_address:str}')
 async def get_past_snapshots(
@@ -236,8 +193,6 @@
             await incr_success_calls_count(auth_redis_conn, rate_limit_auth_dep)
             return resp_json
 
-<<<<<<< HEAD
-=======
 
 @app.get('/pair_address')
 async def get_pair_contract_from_tokens(
@@ -328,9 +283,9 @@
         return {'data': pair_snapshot_data}
 
 
->>>>>>> b6d21df7
 def get_tokens_liquidity_for_sort(pairData):
     return pairData["token0LiquidityUSD"] + pairData["token1LiquidityUSD"]
+
 
 @app.get('/v1/api/v2-pairs')
 @app.get('/v2-pairs')
@@ -399,14 +354,9 @@
 @app.get('/v1/api/v2-pairs/snapshots')
 @app.get('/v2-pairs/snapshots')
 async def get_v2_pairs_snapshots(
-<<<<<<< HEAD
-    request: Request,
-    response: Response
-=======
-        request: Request,
-        response: Response,
-        rate_limit_auth_dep: RateLimitAuthCheck = Depends(rate_limit_auth_check)
->>>>>>> b6d21df7
+        request: Request,
+        response: Response,
+        rate_limit_auth_dep: RateLimitAuthCheck = Depends(rate_limit_auth_check)
 ):
     if not (
             rate_limit_auth_dep.rate_limit_passed and
@@ -430,19 +380,14 @@
         ))
     }
 
+
 @app.get('/v1/api/v2-pairs/{block_height:int}')
 @app.get('/v2-pairs/{block_height:int}')
 async def get_v2_pairs_at_block_height(
-<<<<<<< HEAD
-    request: Request,
-    response: Response,
-    block_height: int
-=======
         request: Request,
         response: Response,
         block_height: int,
         rate_limit_auth_dep: RateLimitAuthCheck = Depends(rate_limit_auth_check)
->>>>>>> b6d21df7
 ):
     if not (
             rate_limit_auth_dep.rate_limit_passed and
@@ -513,10 +458,7 @@
         }
     else:
         return payload_data
-<<<<<<< HEAD
-=======
-
->>>>>>> b6d21df7
+
 
 @app.get('/v1/api/v2-daily-stats/snapshots')
 @app.get('/v2-daily-stats/snapshots')
@@ -579,10 +521,6 @@
     tx_hash = latest_payload.get("txHash")
     tx_status = latest_payload.get("txStatus")
     prev_tx_hash = latest_payload.get("prevTxHash")
-<<<<<<< HEAD
-
-=======
->>>>>>> b6d21df7
 
     try:
         snapshot_data = await redis_conn.get(
@@ -618,10 +556,6 @@
 
         # calculate percentage change
         if daily_stats["volume24"]["previousValue"] != 0:
-<<<<<<< HEAD
-            daily_stats["volume24"]["change"] = daily_stats["volume24"]["currentValue"] - daily_stats["volume24"]["previousValue"]
-            daily_stats["volume24"]["change"] = daily_stats["volume24"]["change"] / daily_stats["volume24"]["previousValue"] * 100
-=======
             daily_stats["volume24"]["change"] = daily_stats["volume24"]["currentValue"] - daily_stats["volume24"][
                 "previousValue"]
             daily_stats["volume24"]["change"] = daily_stats["volume24"]["change"] / daily_stats["volume24"][
@@ -630,7 +564,6 @@
                 "previousValue"]
             daily_stats["volume24"]["change"] = daily_stats["volume24"]["change"] / daily_stats["volume24"][
                 "previousValue"] * 100
->>>>>>> b6d21df7
 
         if daily_stats["tvl"]["previousValue"] != 0:
             daily_stats["tvl"]["change"] = daily_stats["tvl"]["currentValue"] - daily_stats["tvl"]["previousValue"]
@@ -659,12 +592,8 @@
             return {
                 "data": daily_stats, "txHash": tx_hash, "cid": payload_cid,
                 "txStatus": SNAPSHOT_STATUS_MAP[tx_status], "prevTxHash": prev_tx_hash,
-<<<<<<< HEAD
-                "block_height": snapshot_data[0].get("block_height", None), "block_timestamp": snapshot_data[0].get("block_timestamp", None)
-=======
                 "block_height": snapshot_data[0].get("block_height", None),
                 "block_timestamp": snapshot_data[0].get("block_timestamp", None)
->>>>>>> b6d21df7
             }
         else:
             return daily_stats
@@ -678,6 +607,7 @@
         auth_redis_conn: aioredis.Redis = request.app.state.auth_aioredis_pool
         await incr_success_calls_count(auth_redis_conn, rate_limit_auth_dep)
 
+
 @app.get('/v2-pairs-recent-logs')
 async def get_v2_pairs_recent_logs(
         request: Request,
@@ -699,12 +629,9 @@
     else:
         data = {"error": "No data found"}
 
-<<<<<<< HEAD
-=======
-    auth_redis_conn: aioredis.Redis = request.app.state.auth_aioredis_pool
-    await incr_success_calls_count(auth_redis_conn, rate_limit_auth_dep)
-
->>>>>>> b6d21df7
+    auth_redis_conn: aioredis.Redis = request.app.state.auth_aioredis_pool
+    await incr_success_calls_count(auth_redis_conn, rate_limit_auth_dep)
+
     return data
 
 
@@ -722,13 +649,8 @@
     ):
         return inject_rate_limit_fail_response(rate_limit_auth_dep)
     pair_tokens_addresses = {}
-<<<<<<< HEAD
-    all_pair_contracts = read_json_file('static/cached_pair_addresses.json',rest_logger)
-    redis_conn = await request.app.redis_pool
-=======
     all_pair_contracts = read_json_file('static/cached_pair_addresses.json', rest_logger)
     redis_conn = await request.app.state.redis_pool
->>>>>>> b6d21df7
 
     # get pair's token addresses ( pair -> token0, token1)
     redis_pipe = redis_conn.pipeline()
@@ -751,11 +673,7 @@
         return token0 == token_contract or token1 == token_contract
 
     # filter by token address
-<<<<<<< HEAD
-    pair_tokens_addresses = {k:v for (k,v) in pair_tokens_addresses.items() if filter_token(v)}
-=======
     pair_tokens_addresses = {k: v for (k, v) in pair_tokens_addresses.items() if filter_token(v)}
->>>>>>> b6d21df7
 
     # get recent logs of filtered pairs
     pairs_log = await redis_conn.mget(*pair_tokens_addresses.keys())
@@ -773,10 +691,7 @@
 
     return pairs_log
 
-<<<<<<< HEAD
-=======
-
->>>>>>> b6d21df7
+
 def sort_on_liquidity(tokenData):
     return tokenData["liquidityUSD"]
 
@@ -844,14 +759,9 @@
 @app.get('/v1/api/v2-tokens')
 @app.get('/v2-tokens')
 async def get_v2_tokens(
-<<<<<<< HEAD
-    request: Request,
-    response: Response
-=======
-        request: Request,
-        response: Response,
-        rate_limit_auth_dep: RateLimitAuthCheck = Depends(rate_limit_auth_check)
->>>>>>> b6d21df7
+        request: Request,
+        response: Response,
+        rate_limit_auth_dep: RateLimitAuthCheck = Depends(rate_limit_auth_check)
 ):
     if not (
             rate_limit_auth_dep.rate_limit_passed and
@@ -896,11 +806,8 @@
         data = json.loads(snapshot_data)
 
     data = create_v2_token_snapshot(data)
-<<<<<<< HEAD
-=======
-    auth_redis_conn: aioredis.Redis = request.app.state.auth_aioredis_pool
-    await incr_success_calls_count(auth_redis_conn, rate_limit_auth_dep)
->>>>>>> b6d21df7
+    auth_redis_conn: aioredis.Redis = request.app.state.auth_aioredis_pool
+    await incr_success_calls_count(auth_redis_conn, rate_limit_auth_dep)
 
     if "/v1/api" in request.url._url:
         return {
@@ -911,25 +818,6 @@
     else:
         return data
 
-def create_v2_token_snapshot(data):
-    data.sort(key=sort_on_liquidity, reverse=True)
-    tokens_snapshot = []
-    #for i in range(len(data)):
-    for i,token_data in enumerate(data):
-        tokens_snapshot.append({
-            "index": i+1,
-            "contract_address":token_data["contractAddress"],
-            "name": token_data["name"],
-            "symbol": token_data["symbol"],
-            "liquidity": f"US${round(abs(token_data['liquidityUSD'])):,}",
-            "volume_24h": f"US${round(abs(token_data['tradeVolumeUSD_24h'])):,}",
-            "volume_7d":f"US${round(abs(token_data['tradeVolumeUSD_7d']))}",
-            "price": f"US${round(abs(token_data['price']), 5):,}",
-            "price_change_24h": f"{round(token_data['priceChangePercent_24h'], 2)}%",
-            "block_height": int(token_data["block_height"]),
-            "block_timestamp": int(token_data["block_timestamp"])
-        })
-    return tokens_snapshot
 
 def create_v2_token_snapshot(data):
     data.sort(key=sort_on_liquidity, reverse=True)
@@ -1003,6 +891,7 @@
         ))
     }
 
+
 @app.get('/v1/api/v2-tokens/{block_height:int}')
 @app.get('/v2-tokens/{block_height:int}')
 async def get_v2_tokens_data_by_block(
@@ -1052,12 +941,9 @@
 
     snapshot_data = create_v2_token_snapshot(snapshot_data)
 
-<<<<<<< HEAD
-=======
-    auth_redis_conn: aioredis.Redis = request.app.state.auth_aioredis_pool
-    await incr_success_calls_count(auth_redis_conn, rate_limit_auth_dep)
-
->>>>>>> b6d21df7
+    auth_redis_conn: aioredis.Redis = request.app.state.auth_aioredis_pool
+    await incr_success_calls_count(auth_redis_conn, rate_limit_auth_dep)
+
     if "/v1/api" in request.url._url:
         return {
             "data": snapshot_data, "txHash": txHash, "cid": payload_cid,
@@ -1067,6 +953,7 @@
         }
     else:
         return snapshot_data
+
 
 @app.get('/v1/api/v2-daily-stats')
 @app.get('/v2-daily-stats')
@@ -1134,15 +1021,10 @@
 
         # calculate percentage change
         if daily_stats["volume24"]["previousValue"] != 0:
-<<<<<<< HEAD
-            daily_stats["volume24"]["change"] = daily_stats["volume24"]["currentValue"] - daily_stats["volume24"]["previousValue"]
-            daily_stats["volume24"]["change"] = daily_stats["volume24"]["change"] / daily_stats["volume24"]["previousValue"] * 100
-=======
             daily_stats["volume24"]["change"] = daily_stats["volume24"]["currentValue"] - daily_stats["volume24"][
                 "previousValue"]
             daily_stats["volume24"]["change"] = daily_stats["volume24"]["change"] / daily_stats["volume24"][
                 "previousValue"] * 100
->>>>>>> b6d21df7
 
         if daily_stats["tvl"]["previousValue"] != 0:
             daily_stats["tvl"]["change"] = daily_stats["tvl"]["currentValue"] - daily_stats["tvl"]["previousValue"]
@@ -1184,11 +1066,7 @@
             return daily_stats
     except Exception as exc:
         rest_logger.error(f"Error in get_v2_pairs_daily_stats: {str(exc)}", exc_info=True)
-<<<<<<< HEAD
-        return {"error": "No data found"}
-=======
         return {"error": "No data found"}
     finally:
         auth_redis_conn: aioredis.Redis = request.app.state.auth_aioredis_pool
         await incr_success_calls_count(auth_redis_conn, rate_limit_auth_dep)
->>>>>>> b6d21df7
